#include <escher/message_table_cell_with_editable_text.h>
#include <escher/stack_view_controller.h>
#include "store_parameter_controller.h"
#include "store_controller.h"
#include <poincare/helpers.h>
#include <assert.h>

using namespace Escher;

namespace Shared {

StoreParameterController::StoreParameterController(Responder * parentResponder, DoublePairStore * store, StoreController * storeController) :
  ViewController(parentResponder),
  m_store(store),
  m_series(0),
  m_selectableTableView(this, this, this),
  m_cells{I18n::Message::ClearColumn, I18n::Message::FillWithFormula},
  m_storeController(storeController),
  m_xColumnSelected(true)
{

}

void StoreParameterController::willDisplayCellForIndex(HighlightCell * cell, int index) {
  MessageTableCellWithEditableText * myCell = static_cast<MessageTableCellWithEditableText *>(cell);
  assert(index >= 0 && index < k_totalNumberOfCell);
  if (index == 2) {
    myCell->setMessage(sortMessage());
  }
  ListViewDataSource::willDisplayCellForIndex(cell, index);
}

const char * StoreParameterController::title() {
  return I18n::translate(I18n::Message::ColumnOptions);
}

void StoreParameterController::viewWillAppear() {
  m_selectableTableView.reloadData();
}

void StoreParameterController::didBecomeFirstResponder() {
  selectCellAtLocation(0, 0);
  Container::activeApp()->setFirstResponder(&m_selectableTableView);
}

bool StoreParameterController::handleEvent(Ion::Events::Event event) {
  if (event != Ion::Events::OK && event != Ion::Events::EXE) {
    return false;
  }
  switch (selectedRow()) {
    case 0:
    {
      if (m_xColumnSelected) {
        m_store->deleteAllPairsOfSeries(m_series);
      } else {
        m_store->resetColumn(m_series, !m_xColumnSelected);
      }
      break;
    }
    case 1:
    {
      m_storeController->displayFormulaInput();
      break;
    }
    case 2:
    {
      Poincare::Helpers::Swap swapRows = [](int i, int j, void * context, int numberOfElements) {
        double * contextI = (static_cast<double*>(context) + i);
        double * contextJ = (static_cast<double*>(context) + j);
        double * contextIOtherColumn = (static_cast<double*>(context) + DoublePairStore::k_maxNumberOfPairs + i);
        double * contextJOtherColumn = (static_cast<double*>(context) + DoublePairStore::k_maxNumberOfPairs + j);
        double temp1 = *contextI;
        double temp2 = *contextIOtherColumn;
        *contextI = *contextJ;
        *contextIOtherColumn = *contextJOtherColumn;
        *contextJ = temp1;
        *contextJOtherColumn = temp2;
      };
      Poincare::Helpers::Compare compareX = [](int a, int b, void * context, int numberOfElements)->bool{
        double * contextA = (static_cast<double*>(context) + a);
        double * contextB = (static_cast<double*>(context) + b);
        return *contextA > *contextB;
      };
      Poincare::Helpers::Compare compareY = [](int a, int b, void * context, int numberOfElements)->bool{
        double * contextAOtherColumn = (static_cast<double*>(context) + DoublePairStore::k_maxNumberOfPairs + a);
        double * contextBOtherColumn = (static_cast<double*>(context) + DoublePairStore::k_maxNumberOfPairs + b);
        return *contextAOtherColumn > *contextBOtherColumn;
      };
<<<<<<< HEAD
      double * seriesContext = m_store->data() + m_series * DoublePairStore::k_numberOfColumnsPerSeries * DoublePairStore::k_maxNumberOfPairs;
      if (m_xColumnSelected) {
        Poincare::Helpers::Sort(swapRows, compareX, seriesContext, m_store->numberOfPairsOfSeries(m_series));
      } else {
        Poincare::Helpers::Sort(swapRows, compareY, seriesContext, m_store->numberOfPairsOfSeries(m_series));
=======
      if (m_xColumnSelected) {
        Poincare::Helpers::Sort(swapRows, compareX, (m_store->data() + m_series), m_store->numberOfPairsOfSeries(m_series));
      } else {
        Poincare::Helpers::Sort(swapRows, compareY, (m_store->data() + m_series), m_store->numberOfPairsOfSeries(m_series));
>>>>>>> c37cea81
      }
      break;
    }
  }
  assert(selectedRow() >= 0 && selectedRow() <= 2);
  StackViewController * stack = static_cast<StackViewController *>(parentResponder());
  stack->pop();
  return true;
}

KDCoordinate StoreParameterController::cumulatedHeightFromIndex(int j) {
  assert (j >= 0 && j <= numberOfRows());
  KDCoordinate result = 0;
  for (int i = 0; i < j; i++) {
    result+= rowHeight(i);
  }
  return result;
}

int StoreParameterController::indexFromCumulatedHeight(KDCoordinate offsetY) {
  int result = 0;
  int j = 0;
  while (result < offsetY && j < numberOfRows()) {
    result += rowHeight(j++);
  }
  return (result < offsetY || offsetY == 0) ? j : j - 1;
}

HighlightCell * StoreParameterController::reusableCell(int index, int type) {
  assert(type == k_standardCellType);
  assert(index >= 0);
  assert(index < k_totalNumberOfCell);
  return &m_cells[index];
}

}<|MERGE_RESOLUTION|>--- conflicted
+++ resolved
@@ -84,20 +84,6 @@
       Poincare::Helpers::Compare compareY = [](int a, int b, void * context, int numberOfElements)->bool{
         double * contextAOtherColumn = (static_cast<double*>(context) + DoublePairStore::k_maxNumberOfPairs + a);
         double * contextBOtherColumn = (static_cast<double*>(context) + DoublePairStore::k_maxNumberOfPairs + b);
-        return *contextAOtherColumn > *contextBOtherColumn;
-      };
-<<<<<<< HEAD
-      double * seriesContext = m_store->data() + m_series * DoublePairStore::k_numberOfColumnsPerSeries * DoublePairStore::k_maxNumberOfPairs;
-      if (m_xColumnSelected) {
-        Poincare::Helpers::Sort(swapRows, compareX, seriesContext, m_store->numberOfPairsOfSeries(m_series));
-      } else {
-        Poincare::Helpers::Sort(swapRows, compareY, seriesContext, m_store->numberOfPairsOfSeries(m_series));
-=======
-      if (m_xColumnSelected) {
-        Poincare::Helpers::Sort(swapRows, compareX, (m_store->data() + m_series), m_store->numberOfPairsOfSeries(m_series));
-      } else {
-        Poincare::Helpers::Sort(swapRows, compareY, (m_store->data() + m_series), m_store->numberOfPairsOfSeries(m_series));
->>>>>>> c37cea81
       }
       break;
     }
