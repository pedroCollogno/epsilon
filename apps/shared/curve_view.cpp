--- conflicted
+++ resolved
@@ -654,11 +654,7 @@
     if (colorUnderCurve && !std::isnan(x) && colorLowerBound < x && x < colorUpperBound && !(std::isnan(y) || std::isinf(y))) {
       drawHorizontalOrVerticalSegment(ctx, rect, Axis::Vertical, x, std::min(0.0f, y), std::max(0.0f, y), color, 1);
     }
-<<<<<<< HEAD
     joinDots(ctx, rect, xyFloatEvaluation, model, context, drawStraightLinesEarly, previousT, previousX, previousY, t, x, y, color, thick, k_maxNumberOfIterations, xyDoubleEvaluation);
-=======
-    joinDots(ctx, rect, xyEvaluation, model, context, drawStraightLinesEarly, previousT, previousX, previousY, t, x, y, color, thick, k_maxNumberOfIterations);
->>>>>>> c37cea81
   } while (!isLastSegment);
 }
 
@@ -983,11 +979,7 @@
   float cx = cxy.x1();
   float cy = cxy.x2();
   if ((drawStraightLinesEarly || maxNumberOfRecursion <= 0) && isRightDotValid && isLeftDotValid &&
-<<<<<<< HEAD
       pointInBoundingBox(x, y, u, v, cx, cy)) {
-=======
-      ((x <= cx && cx <= u) || (u <= cx && cx <= x)) && ((y <= cy && cy <= v) || (v <= cy && cy <= y))) {
->>>>>>> c37cea81
     /* As the middle dot is between the two dots, we assume that we
      * can draw a 'straight' line between the two */
 
@@ -1027,13 +1019,8 @@
       nextMaxNumberOfRecursion--;
     }
 
-<<<<<<< HEAD
     joinDots(ctx, rect, xyFloatEvaluation, model, context, drawStraightLinesEarly, t, x, y, ct, cx, cy, color, thick, nextMaxNumberOfRecursion, xyDoubleEvaluation);
     joinDots(ctx, rect, xyFloatEvaluation, model, context, drawStraightLinesEarly, ct, cx, cy, s, u, v, color, thick, nextMaxNumberOfRecursion, xyDoubleEvaluation);
-=======
-    joinDots(ctx, rect, xyEvaluation, model, context, drawStraightLinesEarly, t, x, y, ct, cx, cy, color, thick, nextMaxNumberOfRecursion);
-    joinDots(ctx, rect, xyEvaluation, model, context, drawStraightLinesEarly, ct, cx, cy, s, u, v, color, thick, nextMaxNumberOfRecursion);
->>>>>>> c37cea81
   }
 }
 
