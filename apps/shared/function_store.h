#ifndef SHARED_FUNCTION_STORE_H
#define SHARED_FUNCTION_STORE_H

#include "function.h"
#include "expression_model_store.h"
#include <stdint.h>

namespace Shared {

/* FunctionStore is a dumb class.
 * Its only job is to store functions and to give them a color. */

class FunctionStore : public ExpressionModelStore {
public:
  FunctionStore();
  virtual uint32_t storeChecksum() = 0;
  virtual Function * modelAtIndex(int i) override = 0;
  virtual Function * activeFunctionAtIndex(int i);
  virtual Function * definedFunctionAtIndex(int i) { return static_cast<Function *>(definedModelAtIndex(i)); }
  // An active function must be defined to be counted
  int numberOfActiveFunctions();
  virtual char symbol() const = 0;
protected:
<<<<<<< HEAD
  static const char * const name(Shared::Function * f) { return f->name(); }
  static KDColor const color(Shared::Function * f) { return f->color(); }
  template<typename T> using AttributeGetter = T (*)(Function * f);
  template<typename T> T firstAvailableAttribute(T attributes[], AttributeGetter<T> attribute);
=======
  const KDColor firstAvailableColor();
  int m_numberOfFunctions;
>>>>>>> cf48306b
private:
  virtual const char * firstAvailableName() = 0;
};

}

#endif<|MERGE_RESOLUTION|>--- conflicted
+++ resolved
@@ -21,15 +21,13 @@
   int numberOfActiveFunctions();
   virtual char symbol() const = 0;
 protected:
-<<<<<<< HEAD
   static const char * const name(Shared::Function * f) { return f->name(); }
   static KDColor const color(Shared::Function * f) { return f->color(); }
   template<typename T> using AttributeGetter = T (*)(Function * f);
   template<typename T> T firstAvailableAttribute(T attributes[], AttributeGetter<T> attribute);
-=======
-  const KDColor firstAvailableColor();
-  int m_numberOfFunctions;
->>>>>>> cf48306b
+  const KDColor firstAvailableColor() {
+    return firstAvailableAttribute(Palette::DataColor, FunctionStore::color);
+  }
 private:
   virtual const char * firstAvailableName() = 0;
 };
