#include "sum_graph_controller.h"
#include "function_app.h"
#include "../apps_container.h"
<<<<<<< HEAD
#include <poincare_layouts.h>
=======
#include <poincare/empty_layout.h>
#include <poincare/condensed_sum_layout.h>
>>>>>>> 53f91f90
#include <poincare/layout_helper.h>
#include "poincare_helpers.h"

#include <assert.h>
#include <cmath>
#include <stdlib.h>

using namespace Poincare;

namespace Shared {

SumGraphController::SumGraphController(Responder * parentResponder, InputEventHandlerDelegate * inputEventHandlerDelegate, FunctionGraphView * graphView, InteractiveCurveViewRange * range, CurveViewCursor * cursor, CodePoint sumSymbol) :
<<<<<<< HEAD
  SimpleInteractiveCurveViewController(parentResponder, range, graphView, cursor),
=======
  SimpleInteractiveCurveViewController(parentResponder, cursor),
>>>>>>> 53f91f90
  m_step(Step::FirstParameter),
  m_startSum(NAN),
  m_endSum(NAN),
  m_record(),
  m_graphRange(range),
  m_graphView(graphView),
  m_legendView(this, inputEventHandlerDelegate, sumSymbol),
  m_cursorView()
{
}

void SumGraphController::viewWillAppear() {
  m_graphRange->panToMakePointVisible(m_cursor->x(), m_cursor->y(), cursorTopMarginRatio(), k_cursorRightMarginRatio, cursorBottomMarginRatio(), k_cursorLeftMarginRatio);
  m_graphView->setBannerView(&m_legendView);
  m_graphView->setCursorView(&m_cursorView);
  m_graphView->setOkView(nullptr);
  m_graphView->selectMainView(true);
  m_graphView->setAreaHighlightColor(false);
  m_graphView->setAreaHighlight(NAN, NAN);
  m_graphView->reload();

  m_startSum = m_cursor->x();
  m_endSum = NAN;
  m_step = Step::FirstParameter;
  reloadBannerView();
}


void SumGraphController::didEnterResponderChain(Responder * previousFirstResponder) {
  app()->setFirstResponder(m_legendView.textField());
}

bool SumGraphController::handleEvent(Ion::Events::Event event) {
<<<<<<< HEAD
  if (event == Ion::Events::Plus || event == Ion::Events::Minus) {
    return handleZoom(event);
  }
  if ((int)m_step > 1 && event != Ion::Events::OK && event != Ion::Events::EXE && event != Ion::Events::Back) {
    return false;
  }
  if (event == Ion::Events::Left && !m_legendView.textField()->isEditing()) {
    if ((int)m_step > 0 && m_startSum >= m_cursor->x()) {
      return false;
    }
    if (moveCursorHorizontallyToPosition(cursorNextStep(m_cursor->x(), -1))) {
      m_graphView->reload();
      return true;
    }
    return false;
  }
  if (event == Ion::Events::Right && !m_legendView.textField()->isEditing()) {
    if (moveCursorHorizontallyToPosition(cursorNextStep(m_cursor->x(), 1))) {
      m_graphView->reload();
      return true;
    }
    return false;
  }
  if (event == Ion::Events::OK || event == Ion::Events::EXE) {
    return handleEnter();
  }
  if (event == Ion::Events::Back && (int)m_step > 0) {
=======
  if (event == Ion::Events::Back && m_step != Step::FirstParameter) {
>>>>>>> 53f91f90
    m_step = (Step)((int)m_step-1);
    if (m_step == Step::SecondParameter) {
      app()->setFirstResponder(m_legendView.textField());
      m_graphView->setAreaHighlightColor(false);
      m_graphView->setCursorView(&m_cursorView);
    }
    if (m_step == Step::FirstParameter) {
      m_graphView->setAreaHighlight(NAN,NAN);
      moveCursorHorizontallyToPosition(m_startSum);
    }
    reloadBannerView();
    return true;
  }
  return SimpleInteractiveCurveViewController::handleEvent(event);
}

bool SumGraphController::moveCursorHorizontallyToPosition(double x) {
  FunctionApp * myApp = static_cast<FunctionApp *>(app());
  assert(!m_record.isNull());
  ExpiringPointer<Function> function = myApp->functionStore()->modelForRecord(m_record);
  double y = function->evaluateAtAbscissa(x, myApp->localContext());
  m_cursor->moveTo(x, y);
  if (m_step == Step::FirstParameter) {
    m_startSum = m_cursor->x();
  }
  if (m_step == Step::SecondParameter) {
    m_endSum = m_cursor->x();
    m_graphView->setAreaHighlight(m_startSum, m_endSum);
  }
  m_legendView.setEditableZone(m_cursor->x());
  m_graphRange->panToMakePointVisible(x, y, cursorTopMarginRatio(), k_cursorRightMarginRatio, cursorBottomMarginRatio(), k_cursorLeftMarginRatio);
  m_graphView->reload();
  return true;
}

void SumGraphController::setRecord(Ion::Storage::Record record) {
  m_graphView->selectRecord(record);
  m_record = record;
}

bool SumGraphController::textFieldDidFinishEditing(TextField * textField, const char * text, Ion::Events::Event event) {
  double floatBody;
  if (textFieldDelegateApp()->hasUndefinedValue(text, floatBody)) {
    return false;
  }
  if ((m_step == Step::SecondParameter && floatBody < m_startSum) || !moveCursorHorizontallyToPosition(floatBody)) {
    app()->displayWarning(I18n::Message::ForbiddenValue);
    return false;
  }
  return handleEnter();
}

bool SumGraphController::handleLeftRightEvent(Ion::Events::Event event) {
  if (m_step == Step::Result) {
    return false;
  }
  const double oldPosition = m_cursor->x();
  int direction = event == Ion::Events::Left ? -1 : 1;
  double newPosition = cursorNextStep(oldPosition, direction);
  if (m_step == Step::SecondParameter && newPosition < m_startSum) {
    newPosition = m_startSum;
  }
  return moveCursorHorizontallyToPosition(newPosition);
}

bool SumGraphController::handleEnter() {
  if (m_step == Step::Result) {
    StackViewController * stack = (StackViewController *)parentResponder();
    stack->pop();
  } else {
    if (m_step == Step::FirstParameter) {
      m_graphView->setAreaHighlight(m_startSum, m_startSum);
      m_endSum = m_startSum;
    } else {
      m_graphView->setAreaHighlightColor(true);
      m_graphView->setCursorView(nullptr);
      app()->setFirstResponder(this);
    }
    m_step = (Step)((int)m_step+1);
    reloadBannerView();
  }
<<<<<<< HEAD
  m_step = (Step)((int)m_step+1);
  FunctionApp * myApp = static_cast<FunctionApp *>(app());
  assert(!m_record.isNull());
  ExpiringPointer<Function> function = myApp->functionStore()->modelForRecord(m_record);
  double sum = function->sumBetweenBounds(m_startSum, m_endSum, myApp->localContext());
  m_legendView.setSumSymbol(m_step, m_startSum, m_endSum, sum, createFunctionLayout(function));
  m_legendView.setLegendMessage(I18n::Message::Default, m_step);
  m_graphView->setAreaHighlightColor(true);
  m_graphView->setCursorView(nullptr);
  myApp->setFirstResponder(this);
=======
>>>>>>> 53f91f90
  return true;
}

void SumGraphController::reloadBannerView() {
  m_legendView.setLegendMessage(legendMessageAtStep(m_step), m_step);
  double result;
  Poincare::Layout functionLayout;
  if (m_step == Step::Result) {
    FunctionApp * myApp = static_cast<FunctionApp *>(app());
    assert(!m_record.isNull());
    ExpiringPointer<Function> function = myApp->functionStore()->modelForRecord(m_record);
    result = function->sumBetweenBounds(m_startSum, m_endSum, myApp->localContext());
    functionLayout = createFunctionLayout(function);
  } else {
    m_legendView.setEditableZone(m_cursor->x());
    result = NAN;
    functionLayout = Poincare::Layout();
  }
  m_legendView.setSumSymbol(m_step, m_startSum, m_endSum, result, functionLayout);
}

/* Legend View */

SumGraphController::LegendView::LegendView(SumGraphController * controller, InputEventHandlerDelegate * inputEventHandlerDelegate, CodePoint sumSymbol) :
  m_sum(0.0f, 0.5f, KDColorBlack, Palette::GreyMiddle),
  m_sumLayout(),
  m_legend(k_font, I18n::Message::Default, 0.0f, 0.5f, KDColorBlack, Palette::GreyMiddle),
  m_editableZone(controller, m_draftText, m_draftText, TextField::maxBufferSize(), inputEventHandlerDelegate, controller, false, k_font, 0.0f, 0.5f, KDColorBlack, Palette::GreyMiddle),
  m_sumSymbol(sumSymbol)
{
  m_draftText[0] = 0;
}

void SumGraphController::LegendView::drawRect(KDContext * ctx, KDRect rect) const {
  ctx->fillRect(bounds(), Palette::GreyMiddle);
}

KDSize SumGraphController::LegendView::minimalSizeForOptimalDisplay() const {
  return KDSize(0, k_legendHeight);
}

void SumGraphController::LegendView::setLegendMessage(I18n::Message message, Step step) {
  m_legend.setMessage(message);
  layoutSubviews(step);
}

void SumGraphController::LegendView::setEditableZone(double d) {
  char buffer[PrintFloat::bufferSizeForFloatsWithPrecision(Constant::MediumNumberOfSignificantDigits)];
  PrintFloat::convertFloatToText<double>(d, buffer, PrintFloat::bufferSizeForFloatsWithPrecision(Constant::MediumNumberOfSignificantDigits), Constant::MediumNumberOfSignificantDigits, Preferences::PrintFloatMode::Decimal);
 m_editableZone.setText(buffer);
}

void SumGraphController::LegendView::setSumSymbol(Step step, double start, double end, double result, Layout functionLayout) {
  assert(step == Step::Result || functionLayout.isUninitialized());
  constexpr int sigmaLength = 2;
  const CodePoint sigma[sigmaLength] = {' ', m_sumSymbol};
  if (step == Step::FirstParameter) {
    m_sumLayout = LayoutHelper::CodePointString(sigma, sigmaLength);
  } else if (step == Step::SecondParameter) {
    char buffer[PrintFloat::bufferSizeForFloatsWithPrecision(Constant::MediumNumberOfSignificantDigits)];
    PrintFloat::convertFloatToText<double>(start, buffer, PrintFloat::bufferSizeForFloatsWithPrecision(Constant::MediumNumberOfSignificantDigits), Constant::MediumNumberOfSignificantDigits, Preferences::PrintFloatMode::Decimal);
    m_sumLayout = CondensedSumLayout::Builder(
        LayoutHelper::CodePointString(sigma, sigmaLength),
        LayoutHelper::String(buffer, strlen(buffer), k_font),
        EmptyLayout::Builder(EmptyLayoutNode::Color::Yellow, false, k_font, false));
  } else {
    char buffer[2+PrintFloat::bufferSizeForFloatsWithPrecision(Constant::LargeNumberOfSignificantDigits)];
    PrintFloat::convertFloatToText<double>(start, buffer, PrintFloat::bufferSizeForFloatsWithPrecision(Constant::LargeNumberOfSignificantDigits), Constant::LargeNumberOfSignificantDigits, Preferences::PrintFloatMode::Decimal);
    Layout start = LayoutHelper::String(buffer, strlen(buffer), k_font);
    PrintFloat::convertFloatToText<double>(end, buffer, PrintFloat::bufferSizeForFloatsWithPrecision(Constant::LargeNumberOfSignificantDigits), Constant::LargeNumberOfSignificantDigits, Preferences::PrintFloatMode::Decimal);
    Layout end = LayoutHelper::String(buffer, strlen(buffer), k_font);
    m_sumLayout = CondensedSumLayout::Builder(
        LayoutHelper::CodePointString(sigma, sigmaLength),
        start,
        end);
    strlcpy(buffer, "= ", 3);
    PoincareHelpers::ConvertFloatToText<double>(result, buffer+2, PrintFloat::bufferSizeForFloatsWithPrecision(Constant::LargeNumberOfSignificantDigits), Constant::LargeNumberOfSignificantDigits);
    m_sumLayout = HorizontalLayout::Builder(
        m_sumLayout,
        functionLayout,
        LayoutHelper::String(buffer, strlen(buffer), k_font));
  }
  m_sum.setLayout(m_sumLayout);
  if (step == Step::Result) {
    m_sum.setAlignment(0.5f, 0.5f);
  } else {
    m_sum.setAlignment(0.0f, 0.5f);
  }
  layoutSubviews(step);
}

View * SumGraphController::LegendView::subviewAtIndex(int index) {
  assert(index >= 0 && index < 3);
  if (index == 0) {
    return &m_sum;
  }
  if (index == 1) {
    return &m_editableZone;
  }
  return &m_legend;
}

void SumGraphController::LegendView::layoutSubviews() {
  layoutSubviews(Step::FirstParameter);
}

void SumGraphController::LegendView::layoutSubviews(Step step) {
  KDCoordinate width = bounds().width();
  KDCoordinate heigth = bounds().height();
  KDSize legendSize = m_legend.minimalSizeForOptimalDisplay();

  if (legendSize.width() > 0) {
    m_sum.setFrame(KDRect(0, k_symbolHeightMargin, width-legendSize.width(), m_sum.minimalSizeForOptimalDisplay().height()));
    m_legend.setFrame(KDRect(width-legendSize.width(), 0, legendSize.width(), heigth));
  } else {
    m_sum.setFrame(bounds());
    m_legend.setFrame(KDRectZero);
  }

<<<<<<< HEAD
  KDSize largeCharSize = KDFont::LargeFont->glyphSize();
  switch(step) {
    case Step::FirstParameter:
      m_editableZone.setFrame(KDRect(2*largeCharSize.width(), k_symbolHeightMargin+k_sigmaHeight/2, editableZoneWidth(), editableZoneHeight()));
      return;
    case Step::SecondParameter:
      m_editableZone.setFrame(KDRect(2*largeCharSize.width(), k_symbolHeightMargin+k_sigmaHeight/2-editableZoneHeight(), editableZoneWidth(), editableZoneHeight()));
      return;
    default:
      m_editableZone.setFrame(KDRectZero);
  }
=======
  KDRect frame = (step == Step::Result) ? KDRectZero : KDRect(
    2 * KDFont::LargeFont->glyphSize().width(),
    k_symbolHeightMargin + k_sigmaHeight/2 - (step == Step::SecondParameter) * editableZoneHeight(),
    editableZoneWidth(), editableZoneHeight()
  );
  m_editableZone.setFrame(frame);
>>>>>>> 53f91f90
}

}<|MERGE_RESOLUTION|>--- conflicted
+++ resolved
@@ -1,12 +1,8 @@
 #include "sum_graph_controller.h"
 #include "function_app.h"
 #include "../apps_container.h"
-<<<<<<< HEAD
-#include <poincare_layouts.h>
-=======
 #include <poincare/empty_layout.h>
 #include <poincare/condensed_sum_layout.h>
->>>>>>> 53f91f90
 #include <poincare/layout_helper.h>
 #include "poincare_helpers.h"
 
@@ -19,11 +15,7 @@
 namespace Shared {
 
 SumGraphController::SumGraphController(Responder * parentResponder, InputEventHandlerDelegate * inputEventHandlerDelegate, FunctionGraphView * graphView, InteractiveCurveViewRange * range, CurveViewCursor * cursor, CodePoint sumSymbol) :
-<<<<<<< HEAD
-  SimpleInteractiveCurveViewController(parentResponder, range, graphView, cursor),
-=======
   SimpleInteractiveCurveViewController(parentResponder, cursor),
->>>>>>> 53f91f90
   m_step(Step::FirstParameter),
   m_startSum(NAN),
   m_endSum(NAN),
@@ -57,37 +49,7 @@
 }
 
 bool SumGraphController::handleEvent(Ion::Events::Event event) {
-<<<<<<< HEAD
-  if (event == Ion::Events::Plus || event == Ion::Events::Minus) {
-    return handleZoom(event);
-  }
-  if ((int)m_step > 1 && event != Ion::Events::OK && event != Ion::Events::EXE && event != Ion::Events::Back) {
-    return false;
-  }
-  if (event == Ion::Events::Left && !m_legendView.textField()->isEditing()) {
-    if ((int)m_step > 0 && m_startSum >= m_cursor->x()) {
-      return false;
-    }
-    if (moveCursorHorizontallyToPosition(cursorNextStep(m_cursor->x(), -1))) {
-      m_graphView->reload();
-      return true;
-    }
-    return false;
-  }
-  if (event == Ion::Events::Right && !m_legendView.textField()->isEditing()) {
-    if (moveCursorHorizontallyToPosition(cursorNextStep(m_cursor->x(), 1))) {
-      m_graphView->reload();
-      return true;
-    }
-    return false;
-  }
-  if (event == Ion::Events::OK || event == Ion::Events::EXE) {
-    return handleEnter();
-  }
-  if (event == Ion::Events::Back && (int)m_step > 0) {
-=======
   if (event == Ion::Events::Back && m_step != Step::FirstParameter) {
->>>>>>> 53f91f90
     m_step = (Step)((int)m_step-1);
     if (m_step == Step::SecondParameter) {
       app()->setFirstResponder(m_legendView.textField());
@@ -169,19 +131,6 @@
     m_step = (Step)((int)m_step+1);
     reloadBannerView();
   }
-<<<<<<< HEAD
-  m_step = (Step)((int)m_step+1);
-  FunctionApp * myApp = static_cast<FunctionApp *>(app());
-  assert(!m_record.isNull());
-  ExpiringPointer<Function> function = myApp->functionStore()->modelForRecord(m_record);
-  double sum = function->sumBetweenBounds(m_startSum, m_endSum, myApp->localContext());
-  m_legendView.setSumSymbol(m_step, m_startSum, m_endSum, sum, createFunctionLayout(function));
-  m_legendView.setLegendMessage(I18n::Message::Default, m_step);
-  m_graphView->setAreaHighlightColor(true);
-  m_graphView->setCursorView(nullptr);
-  myApp->setFirstResponder(this);
-=======
->>>>>>> 53f91f90
   return true;
 }
 
@@ -301,26 +250,12 @@
     m_legend.setFrame(KDRectZero);
   }
 
-<<<<<<< HEAD
-  KDSize largeCharSize = KDFont::LargeFont->glyphSize();
-  switch(step) {
-    case Step::FirstParameter:
-      m_editableZone.setFrame(KDRect(2*largeCharSize.width(), k_symbolHeightMargin+k_sigmaHeight/2, editableZoneWidth(), editableZoneHeight()));
-      return;
-    case Step::SecondParameter:
-      m_editableZone.setFrame(KDRect(2*largeCharSize.width(), k_symbolHeightMargin+k_sigmaHeight/2-editableZoneHeight(), editableZoneWidth(), editableZoneHeight()));
-      return;
-    default:
-      m_editableZone.setFrame(KDRectZero);
-  }
-=======
   KDRect frame = (step == Step::Result) ? KDRectZero : KDRect(
     2 * KDFont::LargeFont->glyphSize().width(),
     k_symbolHeightMargin + k_sigmaHeight/2 - (step == Step::SecondParameter) * editableZoneHeight(),
     editableZoneWidth(), editableZoneHeight()
   );
   m_editableZone.setFrame(frame);
->>>>>>> 53f91f90
 }
 
 }