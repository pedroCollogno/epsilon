#include "expression_model_list_controller.h"
#include <apps/constant.h>
#include <escher/container.h>
#include <escher/even_odd_expression_cell.h>
#include <escher/selectable_table_view.h>
#include <ion/events.h>
#include <layout_events.h>
#include <poincare/symbol.h>
#include <algorithm>

using namespace Escher;

namespace Shared {

/* Table Data Source */

ExpressionModelListController::ExpressionModelListController(Responder * parentResponder, I18n::Message text) :
  ViewController(parentResponder),
  m_addNewModel()
{
  resetMemoization();
  m_addNewModel.setMessage(text);
}

void ExpressionModelListController::tableViewDidChangeSelection(SelectableTableView * t, int previousSelectedCellX, int previousSelectedCellY, bool withinTemporarySelection) {
  int currentSelectedRow = selectedRow();

  /* Update m_cumulatedHeightForSelectedIndex if we scrolled one cell up/down.
   * We want previousSelectedCellY >= 0 and currentSelectedRow >= 0 to ensure
   * that a cell is selected before and after the change.
   * (previousSelectedCellY >= 0 condition is enough as
   * currentSelectedRow > previousSelectedCellY) */
  if (previousSelectedCellY >= 0 && currentSelectedRow == previousSelectedCellY + 1) {
    /* We selected the cell under the previous cell. Shift the memoized cell
     * heights. */
    shiftMemoization(true);
    resetMemoizationForIndex(k_memoizedCellsCount-1);
    // Update m_cumulatedHeightForSelectedIndex
    if (previousSelectedCellY >= 0) {
      m_cumulatedHeightForSelectedIndex+= memoizedRowHeight(previousSelectedCellY);
    } else {
      assert(currentSelectedRow == 0);
      m_cumulatedHeightForSelectedIndex = 0;
    }
  /* We ensure that a cell is selected before and after the selection change by
   * checking that previousSelectedCellY > currentSelectedRow >= 0. */
  } else if (currentSelectedRow >= 0 && currentSelectedRow == previousSelectedCellY - 1) {
    /* We selected the cell above the previous cell. Shift the memoized cell
     * heights. */
    shiftMemoization(false);
    resetMemoizationForIndex(0);
    // Update m_cumulatedHeightForSelectedIndex
    if (currentSelectedRow >= 0) {
      m_cumulatedHeightForSelectedIndex-= memoizedRowHeight(currentSelectedRow);
    } else {
      m_cumulatedHeightForSelectedIndex = 0;
    }
  } else if (previousSelectedCellY != currentSelectedRow || previousSelectedCellY < 0) {
    resetMemoization();
  }
}

KDCoordinate ExpressionModelListController::memoizedRowHeight(int j) {
  if (j < 0) {
    return 0;
  }
  int currentSelectedRow = selectedRow() < 0 ? 0 : selectedRow();
  constexpr int halfMemoizationCount = k_memoizedCellsCount/2;
  if (j >= currentSelectedRow - halfMemoizationCount && j <= currentSelectedRow + halfMemoizationCount) {
    int memoizedIndex = j - (currentSelectedRow - halfMemoizationCount);
    if (m_memoizedCellHeight[memoizedIndex] == k_resetedMemoizedValue) {
      m_memoizedCellHeight[memoizedIndex] = expressionRowHeight(j);
    }
    return m_memoizedCellHeight[memoizedIndex];
  }
  return expressionRowHeight(j);
}

KDCoordinate ExpressionModelListController::memoizedCumulatedHeightFromIndex(int j) {
  if (j <= 0) {
    return 0;
  }
  int currentSelectedRow = selectedRow() < 0 ? 0 : selectedRow();
  constexpr int halfMemoizationCount = k_memoizedCellsCount/2;
  /* If j is not easily computable from the memoized values, compute it the hard
   * way. */
  if (j < currentSelectedRow - halfMemoizationCount || j > currentSelectedRow + halfMemoizationCount) {
    return notMemoizedCumulatedHeightFromIndex(j);
  }
  // Recompute the memoized cumulatedHeight if needed
  if (m_cumulatedHeightForSelectedIndex == k_resetedMemoizedValue) {
    m_cumulatedHeightForSelectedIndex = notMemoizedCumulatedHeightFromIndex(currentSelectedRow);
  }
  /* Compute the wanted cumulated height by adding/removing memoized cell
   * heights */
  KDCoordinate result = m_cumulatedHeightForSelectedIndex;
  if (j <= currentSelectedRow) {
    /* If j is smaller than the selected row, remove cell heights from the
     * memoized value */
    for (int i = j; i < currentSelectedRow; i++) {
      result -= memoizedRowHeight(i);
    }
  } else {
    /* If j is bigger than the selected row, add cell heights to the memoized
     * value */
    assert(j > currentSelectedRow && j <= currentSelectedRow + halfMemoizationCount);
    for (int i = currentSelectedRow; i < j; i++) {
      result += memoizedRowHeight(i);
    }
  }
  return result;
}

int ExpressionModelListController::memoizedIndexFromCumulatedHeight(KDCoordinate offsetY) {
  if (offsetY == 0) {
    return 0;
  }
  /* We use memoization to speed up this method: if offsetY is "around" the
   * memoized cumulatedHeightForIndex, we can compute its value easily by
   * adding/substracting memoized row heights. */

  int currentSelectedRow = selectedRow() < 0 ? 0 : selectedRow();
  int rowsCount = numberOfExpressionRows();
  if (rowsCount <= 1 || currentSelectedRow < 1) {
    return notMemoizedIndexFromCumulatedHeight(offsetY);
  }

  KDCoordinate currentCumulatedHeight = memoizedCumulatedHeightFromIndex(currentSelectedRow);
  if (offsetY > currentCumulatedHeight) {
    int iMax = std::min(k_memoizedCellsCount/2 + 1, rowsCount - currentSelectedRow);
    for (int i = 0; i < iMax; i++) {
      currentCumulatedHeight+= memoizedRowHeight(currentSelectedRow + i);
      if (offsetY <= currentCumulatedHeight) {
        return currentSelectedRow + i;
      }
    }
  } else {
    int iMax = std::min(k_memoizedCellsCount/2, currentSelectedRow);
    for (int i = 1; i <= iMax; i++) {
      currentCumulatedHeight-= memoizedRowHeight(currentSelectedRow-i);
      if (offsetY > currentCumulatedHeight) {
        return currentSelectedRow - i;
      }
    }
  }
  return notMemoizedIndexFromCumulatedHeight(offsetY);
}

int ExpressionModelListController::numberOfExpressionRows() const {
  const ExpressionModelStore * store = const_cast<ExpressionModelListController *>(this)->modelStore();
  int modelsCount = store->numberOfModels();
  return modelsCount + (modelsCount == store->maxNumberOfModels() ? 0 : 1);
}

bool ExpressionModelListController::isAddEmptyRow(int j) {
  return j == numberOfExpressionRows() - 1 && modelStore()->numberOfModels() != modelStore()->maxNumberOfModels();
}

KDCoordinate ExpressionModelListController::expressionRowHeight(int j) {
  if (isAddEmptyRow(j)) {
    return Metric::StoreRowHeight;
  }
  ExpiringPointer<ExpressionModelHandle> m = modelStore()->modelForRecord(modelStore()->recordAtIndex(j));
  if (m->layout().isUninitialized()) {
    return Metric::StoreRowHeight;
  }
  KDCoordinate modelHeight = m->layout().layoutSize().height();
  KDCoordinate modelHeightWithMargins = modelHeight + Metric::StoreRowHeight - KDFont::LargeFont->glyphSize().height();
  return Metric::StoreRowHeight > modelHeightWithMargins ? Metric::StoreRowHeight : modelHeightWithMargins;
}

void ExpressionModelListController::willDisplayExpressionCellAtIndex(HighlightCell * cell, int j) {
  EvenOddExpressionCell * myCell = static_cast<EvenOddExpressionCell *>(cell);
  ExpiringPointer<ExpressionModelHandle> m = modelStore()->modelForRecord(modelStore()->recordAtIndex(j));
  myCell->setLayout(m->layout());
}

/* Responder */

bool ExpressionModelListController::handleEventOnExpression(Ion::Events::Event event) {
  if (selectedRow() < 0) {
    return false;
  }
  if (event == Ion::Events::OK || event == Ion::Events::EXE) {
    if (isAddEmptyRow(selectedRow())) {
      addModel();
      return true;
    }
    editExpression(event);
    return true;
  }
  if (event == Ion::Events::Backspace && !isAddEmptyRow(selectedRow())) {
    Ion::Storage::Record record = modelStore()->recordAtIndex(modelIndexForRow(selectedRow()));
    ExpiringPointer<ExpressionModelHandle> model =  modelStore()->modelForRecord(record);
    if (model->shouldBeClearedBeforeRemove()) {
      reinitSelectedExpression(model);
    } else {
      if (removeModelRow(record)) {
        int newSelectedRow = selectedRow() >= numberOfExpressionRows() ? numberOfExpressionRows()-1 : selectedRow();
        selectCellAtLocation(selectedColumn(), newSelectedRow);
        selectableTableView()->reloadData();
      }
    }
    return true;
  }
<<<<<<< HEAD
  char buffer[Ion::Events::EventData::k_maxDataSize] = {0};
  size_t eventTextLength = Ion::Events::copyText(static_cast<uint8_t>(event), buffer, Ion::Events::EventData::k_maxDataSize);
  if ((eventTextLength > 0 || event == Ion::Events::XNT || event == Ion::Events::Paste || event == Ion::Events::Toolbox || event == Ion::Events::Var)
      && !isAddEmptyRow(selectedRow())) {
=======
  if (event.hasText() || event == Ion::Events::XNT || event == Ion::Events::Paste || event == Ion::Events::Toolbox || event == Ion::Events::Var) {
    // If empty row is selected, try adding an empty model
    if (isAddEmptyRow(selectedRow()) && !addEmptyModel()) {
      // Adding an empty model failed
      return true;
    }
    assert(!isAddEmptyRow(selectedRow()));
>>>>>>> ed11d85f
    editExpression(event);
    return true;
  }
  return false;
}

void ExpressionModelListController::addModel() {
  if (addEmptyModel()) {
    editExpression(Ion::Events::OK);
  }
}

bool ExpressionModelListController::addEmptyModel() {
  // Return false if empty model couldn't be added.
  Ion::Storage::Record::ErrorStatus error = modelStore()->addEmptyModel();
  if (error == Ion::Storage::Record::ErrorStatus::NotEnoughSpaceAvailable) {
    return false;
  }
  assert(error == Ion::Storage::Record::ErrorStatus::None);
  didChangeModelsList();
  selectableTableView()->reloadData();
  return true;
}

void ExpressionModelListController::reinitSelectedExpression(ExpiringPointer<ExpressionModelHandle> model) {
  model->setContent("", Container::activeApp()->localContext());
  // Reset memoization of the selected cell which always corresponds to the k_memoizedCellsCount/2 memoized cell
  resetMemoizationForIndex(k_memoizedCellsCount/2);
  selectableTableView()->reloadData();
}

void ExpressionModelListController::editExpression(Ion::Events::Event event) {
  if (event == Ion::Events::OK || event == Ion::Events::EXE) {
    Ion::Storage::Record record = modelStore()->recordAtIndex(modelIndexForRow(selectedRow()));
    ExpiringPointer<ExpressionModelHandle> model = modelStore()->modelForRecord(record);
    constexpr size_t initialTextContentMaxSize = Constant::MaxSerializedExpressionSize;
    char initialTextContent[initialTextContentMaxSize];
    model->text(initialTextContent, initialTextContentMaxSize);
    inputController()->setTextBody(initialTextContent);
  }
  inputController()->edit(this, event, this,
      [](void * context, void * sender){
        ExpressionModelListController * myController = static_cast<ExpressionModelListController *>(context);
        InputViewController * myInputViewController = (InputViewController *)sender;
        const char * textBody = myInputViewController->textBody();
        return myController->editSelectedRecordWithText(textBody);
      },
      [](void * context, void * sender){
        return true;
      });
}

bool ExpressionModelListController::editSelectedRecordWithText(const char * text) {
  telemetryReportEvent("Edit", text);
  // Reset memoization of the selected cell which always corresponds to the k_memoizedCellsCount/2 memoized cell
  resetMemoizationForIndex(k_memoizedCellsCount/2);
  Ion::Storage::Record record = modelStore()->recordAtIndex(modelIndexForRow(selectedRow()));
  ExpiringPointer<ExpressionModelHandle> model = modelStore()->modelForRecord(record);
  return (model->setContent(text, Container::activeApp()->localContext()) == Ion::Storage::Record::ErrorStatus::None);
}

bool ExpressionModelListController::removeModelRow(Ion::Storage::Record record) {
  modelStore()->removeModel(record);
  didChangeModelsList();
  return true;
}

void ExpressionModelListController::resetMemoizationForIndex(int index) {
  assert(index >= 0 && index < k_memoizedCellsCount);
  m_memoizedCellHeight[index] = k_resetedMemoizedValue;
}

void ExpressionModelListController::shiftMemoization(bool newCellIsUnder) {
  if (newCellIsUnder) {
    for (int i = 0; i < k_memoizedCellsCount - 1; i++) {
      m_memoizedCellHeight[i] = m_memoizedCellHeight[i+1];
    }
  } else {
    for (int i = k_memoizedCellsCount - 1; i > 0; i--) {
      m_memoizedCellHeight[i] = m_memoizedCellHeight[i-1];
    }
  }
}

void ExpressionModelListController::resetMemoization() {
  m_cumulatedHeightForSelectedIndex = k_resetedMemoizedValue;
  for (int i = 0; i < k_memoizedCellsCount; i++) {
    resetMemoizationForIndex(i);
  }
}

}<|MERGE_RESOLUTION|>--- conflicted
+++ resolved
@@ -203,20 +203,15 @@
     }
     return true;
   }
-<<<<<<< HEAD
   char buffer[Ion::Events::EventData::k_maxDataSize] = {0};
   size_t eventTextLength = Ion::Events::copyText(static_cast<uint8_t>(event), buffer, Ion::Events::EventData::k_maxDataSize);
-  if ((eventTextLength > 0 || event == Ion::Events::XNT || event == Ion::Events::Paste || event == Ion::Events::Toolbox || event == Ion::Events::Var)
-      && !isAddEmptyRow(selectedRow())) {
-=======
-  if (event.hasText() || event == Ion::Events::XNT || event == Ion::Events::Paste || event == Ion::Events::Toolbox || event == Ion::Events::Var) {
+  if (eventTextLength > 0 || event == Ion::Events::XNT || event == Ion::Events::Paste || event == Ion::Events::Toolbox || event == Ion::Events::Var) {
     // If empty row is selected, try adding an empty model
     if (isAddEmptyRow(selectedRow()) && !addEmptyModel()) {
       // Adding an empty model failed
       return true;
     }
     assert(!isAddEmptyRow(selectedRow()));
->>>>>>> ed11d85f
     editExpression(event);
     return true;
   }
