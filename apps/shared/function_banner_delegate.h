#ifndef SHARED_FUNCTION_BANNER_DELEGATE_H
#define SHARED_FUNCTION_BANNER_DELEGATE_H

#include "function_store.h"
#include "xy_banner_view.h"
#include "curve_view_cursor.h"

namespace Shared {

class FunctionBannerDelegate  {
public:
  constexpr static int k_maxNumberOfCharacters = 50;
protected:
  void reloadBannerViewForCursorOnFunction(CurveViewCursor * cursor, Ion::Storage::Record record, FunctionStore * functionStore, char symbol);
<<<<<<< HEAD
  virtual BannerView * bannerView() = 0;
=======
  virtual XYBannerView * bannerView() = 0;
>>>>>>> fd27a08c
};

}

#endif<|MERGE_RESOLUTION|>--- conflicted
+++ resolved
@@ -12,11 +12,7 @@
   constexpr static int k_maxNumberOfCharacters = 50;
 protected:
   void reloadBannerViewForCursorOnFunction(CurveViewCursor * cursor, Ion::Storage::Record record, FunctionStore * functionStore, char symbol);
-<<<<<<< HEAD
-  virtual BannerView * bannerView() = 0;
-=======
   virtual XYBannerView * bannerView() = 0;
->>>>>>> fd27a08c
 };
 
 }
