--- conflicted
+++ resolved
@@ -11,25 +11,6 @@
   constexpr int bufferSize = k_maxNumberOfCharacters+PrintFloat::bufferSizeForFloatsWithPrecision(Constant::LargeNumberOfSignificantDigits);
   char buffer[bufferSize];
   const char * space = " ";
-<<<<<<< HEAD
-  const char * legend = "0=";
-  int legendLength = strlen(legend);
-  int numberOfChar = 0;
-  strlcpy(buffer, legend, bufferSize);
-  numberOfChar += legendLength;
-  buffer[0] = symbol;
-  numberOfChar += PoincareHelpers::ConvertFloatToText<double>(cursor->x(), buffer+numberOfChar, PrintFloat::bufferSizeForFloatsWithPrecision(Constant::MediumNumberOfSignificantDigits), Constant::MediumNumberOfSignificantDigits);
-  strlcpy(buffer+numberOfChar, space, bufferSize - numberOfChar);
-  bannerView()->setLegendAtIndex(buffer, 0);
-
-  numberOfChar = 0;
-  numberOfChar += function->nameWithArgument(buffer, bufferSize, symbol);
-  legend = "=";
-  numberOfChar += strlcpy(buffer+numberOfChar, legend, bufferSize-numberOfChar);
-  numberOfChar += PoincareHelpers::ConvertFloatToText<double>(cursor->y(), buffer+numberOfChar, bufferSize-numberOfChar, Constant::MediumNumberOfSignificantDigits);
-  strlcpy(buffer+numberOfChar, space, bufferSize-numberOfChar);
-  bannerView()->setLegendAtIndex(buffer, 1);
-=======
   int numberOfChar = 0;
   buffer[numberOfChar++] = symbol;
   strlcpy(buffer + numberOfChar, "=", bufferSize - numberOfChar);
@@ -46,7 +27,6 @@
   bannerView()->ordinateView()->setText(buffer);
 
   bannerView()->reload();
->>>>>>> fd27a08c
 }
 
 }