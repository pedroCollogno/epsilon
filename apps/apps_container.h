#ifndef APPS_CONTAINER_H
#define APPS_CONTAINER_H

#include "home/app.h"
#include "on_boarding/app.h"
#include "hardware_test/app.h"
#include "on_boarding/update_controller.h"
#include "apps_window.h"
#include "empty_battery_window.h"
#include "math_toolbox.h"
#include "variable_box_controller.h"
#include "exam_pop_up_controller.h"
#include "led_timer.h"
#include "battery_timer.h"
#include "usb_timer.h"
#include "suspend_timer.h"
#include "backlight_dimming_timer.h"

#define USE_PIC_VIEW_APP 0
#if USE_PIC_VIEW_APP
#include "picview/picview_app.h"
#endif

#include <ion/events.h>

class AppsContainer : public Container {
public:
  AppsContainer();
<<<<<<< HEAD
  static bool poincareCircuitBreaker(const Poincare::Expression * e);
  virtual int numberOfApps() = 0;
  virtual App::Snapshot * appSnapshotAtIndex(int index) = 0;
=======
  static bool poincareCircuitBreaker();
  int numberOfApps();
  App::Snapshot * appSnapshotAtIndex(int index);
>>>>>>> 7c772d85
  App::Snapshot * hardwareTestAppSnapshot();
  App::Snapshot * onBoardingAppSnapshot();
  void reset();
  Poincare::Context * globalContext();
  MathToolbox * mathToolbox();
  VariableBoxController * variableBoxController();
  void suspend(bool checkIfPowerKeyReleased = false);
  virtual bool dispatchEvent(Ion::Events::Event event) override;
  void switchTo(App::Snapshot * snapshot) override;
  void run() override;
  bool updateBatteryState();
  void refreshPreferences();
  void displayExamModePopUp(bool activate);
  void shutdownDueToLowBattery();
  void setShiftAlphaStatus(Ion::Events::ShiftAlphaStatus newStatus);
  OnBoarding::UpdateController * updatePopUpController();
protected:
  Home::App::Snapshot * homeAppSnapshot() { return &m_homeSnapshot; }
private:
  Window * window() override;
  int numberOfContainerTimers() override;
  Timer * containerTimerAtIndex(int i) override;
  bool processEvent(Ion::Events::Event event);
  void resetShiftAlphaStatus();
  bool updateAlphaLock();
  AppsWindow m_window;
  EmptyBatteryWindow m_emptyBatteryWindow;
#if USE_PIC_VIEW_APP
  PicViewApp m_picViewApp;
#endif
  Poincare::GlobalContext m_globalContext;
  MathToolbox m_mathToolbox;
  VariableBoxController m_variableBoxController;
  ExamPopUpController m_examPopUpController;
  OnBoarding::UpdateController m_updateController;
  LedTimer m_ledTimer;
  BatteryTimer m_batteryTimer;
  USBTimer m_USBTimer;
  SuspendTimer m_suspendTimer;
  BacklightDimmingTimer m_backlightDimmingTimer;
  Home::App::Snapshot m_homeSnapshot;
  OnBoarding::App::Snapshot m_onBoardingSnapshot;
  HardwareTest::App::Snapshot m_hardwareTestSnapshot;
};

#endif<|MERGE_RESOLUTION|>--- conflicted
+++ resolved
@@ -26,15 +26,9 @@
 class AppsContainer : public Container {
 public:
   AppsContainer();
-<<<<<<< HEAD
-  static bool poincareCircuitBreaker(const Poincare::Expression * e);
+  static bool poincareCircuitBreaker();
   virtual int numberOfApps() = 0;
   virtual App::Snapshot * appSnapshotAtIndex(int index) = 0;
-=======
-  static bool poincareCircuitBreaker();
-  int numberOfApps();
-  App::Snapshot * appSnapshotAtIndex(int index);
->>>>>>> 7c772d85
   App::Snapshot * hardwareTestAppSnapshot();
   App::Snapshot * onBoardingAppSnapshot();
   void reset();
