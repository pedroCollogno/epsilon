--- conflicted
+++ resolved
@@ -22,13 +22,6 @@
   void removeAll() override;
   static constexpr int k_maxNumberOfFunctions = 4;
 private:
-<<<<<<< HEAD
-  static constexpr KDColor k_defaultColors[k_maxNumberOfFunctions] = {
-    Palette::Red, Palette::Blue,  Palette::Green, Palette::YellowDark,
-  };
-=======
-  const char * firstAvailableName() override;
->>>>>>> 18afe613
   static constexpr const char * k_functionNames[k_maxNumberOfFunctions] = {
     "f", "g", "h", "p",
   };
@@ -38,9 +31,6 @@
   const char * firstAvailableName() override {
     return firstAvailableAttribute(k_functionNames, FunctionStore::name);
   }
-  const KDColor firstAvailableColor() override {
-    return firstAvailableAttribute(k_defaultColors, FunctionStore::color);
-  }
   CartesianFunction m_functions[k_maxNumberOfFunctions];
 };
 
