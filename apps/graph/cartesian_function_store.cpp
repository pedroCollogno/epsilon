--- conflicted
+++ resolved
@@ -36,7 +36,6 @@
   addEmptyModel();
 }
 
-<<<<<<< HEAD
 CartesianFunction * CartesianFunctionStore::emptyModel() {
   static CartesianFunction addedFunction("", KDColorBlack);
   addedFunction = CartesianFunction(firstAvailableName(), firstAvailableColor());
@@ -51,15 +50,6 @@
 void CartesianFunctionStore::setModelAtIndex(Shared::ExpressionModel * e, int i) {
   assert(i>=0 && i<m_numberOfModels);
   m_functions[i] = *(static_cast<CartesianFunction *>(e));
-=======
-void CartesianFunctionStore::removeAll() {
-  for (int i = 0; i < m_numberOfFunctions; i++) {
-    CartesianFunction emptyFunction("", KDColorBlack);
-    m_functions[i] = emptyFunction;
-  }
-  m_numberOfFunctions = 0;
-  addEmptyFunction();
->>>>>>> de5cc75a
 }
 
 }