#include "apps_container.h"
#include "apps_container_storage.h"
#include "global_preferences.h"
#include "exam_mode_configuration.h"
#include <escher/clipboard.h>
#include <ion.h>
#include <poincare/init.h>
#include <poincare/exception_checkpoint.h>

extern "C" {
#include <assert.h>
}

using namespace Shared;
using namespace Escher;

AppsContainer * AppsContainer::sharedAppsContainer() {
  static AppsContainerStorage appsContainerStorage;
  return &appsContainerStorage;
}

AppsContainer::AppsContainer() :
  Container(),
  m_firstUSBEnumeration(true),
  m_window(),
  m_emptyBatteryWindow(),
  m_globalContext(),
  m_variableBoxController(),
  m_examPopUpController(this),
  m_promptController(k_promptMessages, k_promptColors, k_promptNumberOfMessages),
  m_batteryTimer(),
  m_suspendTimer(),
  m_backlightDimmingTimer(),
  m_homeSnapshot(),
  m_onBoardingSnapshot(),
  m_hardwareTestSnapshot(),
  m_usbConnectedSnapshot()
{
  m_emptyBatteryWindow.setFrame(KDRect(0, 0, Ion::Display::Width, Ion::Display::Height), false);
  Ion::Storage::sharedStorage()->setDelegate(this);
}

Ion::ExternalApps::App AppsContainer::externalAppAtIndex(int index) {
  for (Ion::ExternalApps::App a : Ion::ExternalApps::Apps()) {
    if (index == 0) {
      return a;
    }
    index--;
  }
  assert(false);
  return Ion::ExternalApps::App(nullptr);
}

App::Snapshot * AppsContainer::hardwareTestAppSnapshot() {
  return &m_hardwareTestSnapshot;
}

App::Snapshot * AppsContainer::onBoardingAppSnapshot() {
  return &m_onBoardingSnapshot;
}

App::Snapshot * AppsContainer::usbConnectedAppSnapshot() {
  return &m_usbConnectedSnapshot;
}

void AppsContainer::reset() {
  // Empty storage (delete functions, variables, python scripts)
  Ion::Storage::sharedStorage()->destroyAllRecords();
  // Empty clipboard
  Clipboard::sharedClipboard()->reset();
  for (int i = 0; i < numberOfBuiltinApps(); i++) {
    appSnapshotAtIndex(i)->reset();
  }
}

Poincare::Context * AppsContainer::globalContext() {
  return &m_globalContext;
}

MathToolbox * AppsContainer::mathToolbox() {
  return &m_mathToolbox;
}

MathVariableBoxController * AppsContainer::variableBoxController() {
  return &m_variableBoxController;
}

void AppsContainer::didSuspend(bool checkIfOnOffKeyReleased) {
  resetShiftAlphaStatus();
  GlobalPreferences * globalPreferences = GlobalPreferences::sharedGlobalPreferences();
  // Display the prompt if it has a message to display
  if (promptController() != nullptr && s_activeApp->snapshot()!= onBoardingAppSnapshot() && s_activeApp->snapshot() != hardwareTestAppSnapshot() && globalPreferences->showPopUp()) {
    s_activeApp->displayModalViewController(promptController(), 0.f, 0.f);
  }
  /* Ion::Power::suspend() completely shuts down the LCD controller. Therefore
   * the frame memory is lost. That's why we need to force a window redraw
   * upon wakeup, otherwise the screen is filled with noise. */
  Ion::Backlight::setBrightness(globalPreferences->brightnessLevel());
  m_backlightDimmingTimer.reset();
  window()->redraw(true);
}

bool AppsContainer::dispatchEvent(Ion::Events::Event event) {
  bool alphaLockWantsRedraw = updateAlphaLock();

  if (event == Ion::Events::USBEnumeration || event == Ion::Events::USBPlug || event == Ion::Events::BatteryCharging) {
    Ion::LED::updateColorWithPlugAndCharge();
  }

  bool didProcessEvent = Container::dispatchEvent(event);

  if (!didProcessEvent) {
    didProcessEvent = processEvent(event);
  }
  if (event.isKeyboardEvent()) {
    m_backlightDimmingTimer.reset();
    m_suspendTimer.reset();
    Ion::Backlight::setBrightness(GlobalPreferences::sharedGlobalPreferences()->brightnessLevel());
  }
  if (!didProcessEvent && alphaLockWantsRedraw) {
    window()->redraw();
    return true;
  }
  return didProcessEvent || alphaLockWantsRedraw;
}

bool AppsContainer::processEvent(Ion::Events::Event event) {
  // Warning: if the window is dirtied, you need to call window()->redraw()
  if (event == Ion::Events::USBEnumeration) {
    if (Ion::USB::isPlugged()) {
      if (m_firstUSBEnumeration && GlobalPreferences::sharedGlobalPreferences()->isInExamMode()) {
        displayExamModePopUp(GlobalPreferences::ExamMode::Off);
        // Warning: if the window is dirtied, you need to call window()->redraw()
        window()->redraw();
      } else {
        App::Snapshot * activeSnapshot = (s_activeApp == nullptr ? appSnapshotAtIndex(0) : s_activeApp->snapshot());
        /* Just after a software update, the battery timer does not have time to
         * fire before the calculator enters DFU mode. As the DFU mode blocks the
         * event loop, we update the battery state "manually" here.
         * We do it before switching to USB application to redraw the battery
         * pictogram. */
        updateBatteryState();
        switchTo(usbConnectedAppSnapshot());
        Ion::USB::DFU();
        // Update LED when exiting DFU mode
        Ion::LED::updateColorWithPlugAndCharge();
        switchTo(activeSnapshot);
      }
      m_firstUSBEnumeration = false;
      return true;
    } else {
      /* Sometimes, the device gets an ENUMDNE interrupts when being unplugged
       * from a non-USB communicating host (e.g. a USB charger). The interrupt
       * must me cleared: if not the next enumeration attempts will not be
       * detected. */
      Ion::USB::clearEnumerationInterrupt();
    }
    return false;
  }
  if (event == Ion::Events::USBPlug) {
    if (Ion::USB::isPlugged()) {
      Ion::USB::enable();
      Ion::Backlight::setBrightness(GlobalPreferences::sharedGlobalPreferences()->brightnessLevel());
    } else {
      m_firstUSBEnumeration = true;
      Ion::USB::clearEnumerationInterrupt();
      Ion::USB::disable();
    }
    return true;
  }
  if (event == Ion::Events::Back) {
    switchTo(appSnapshotAtIndex(0));
    return true;
  }
  if (event == Ion::Events::OnOff) {
    didSuspend(true);
    return true;
  }
  return false;
}

void AppsContainer::switchTo(App::Snapshot * snapshot) {
  if (s_activeApp && snapshot != s_activeApp->snapshot()) {
    resetShiftAlphaStatus();
  }
  if (snapshot == hardwareTestAppSnapshot() || snapshot == onBoardingAppSnapshot()) {
    m_window.hideTitleBarView(true);
  } else {
    m_window.hideTitleBarView(false);
  }
  if (snapshot) {
    m_window.setTitle(snapshot->descriptor()->upperName());
  }
  return Container::switchTo(snapshot);
}

typedef void (*ExternalAppMain)();

void AppsContainer::switchToExternalApp(Ion::ExternalApps::App app) {
  // TODO: should we set stricter MPU bounds?
  reloadTitleBarView();
  Ion::Events::setSpinner(false);
  ExternalAppMain appStart = reinterpret_cast<ExternalAppMain>(app.entryPoint());
  appStart();
}

void AppsContainer::handleRunException(bool resetSnapshot) {
  if (s_activeApp != nullptr) {
    /* The app models can reference layouts or expressions that have been
     * destroyed from the pool. To avoid using them before packing the app
     * (in App::willBecomeInactive for instance), we tidy them early on. */
    s_activeApp->snapshot()->tidy();
    if (resetSnapshot) {
      /* When an app encoutered an exception due to a full pool, the next time
       * the user enters the app, the same exception could happen again which
       * would prevent from reopening the app. To avoid being stuck outside the
       * app causing the issue, we reset its snapshot when leaving it due to
       * exception. For instance, the calculation app can encounter an
       * exception when displaying too many huge layouts, if we don't clean the
       * history here, we will be stuck outside the calculation app. */
      s_activeApp->snapshot()->reset();
    }
  }
  if (s_activeApp->snapshot() == homeAppSnapshot()) {
    // Reset home selection if already selected
    dispatchEvent(Ion::Events::Back);
  }
  switchTo(appSnapshotAtIndex(0));
  Poincare::Tidy();
}

void AppsContainer::run() {
  KDRect screenRect = KDRect(0, 0, Ion::Display::Width, Ion::Display::Height);
  window()->setFrame(screenRect, false);
  /* We push a white screen here, because fetching the exam mode takes some time
   * and it is visible when reflashing a N0100 (there is some noise on the
   * screen before the logo appears). */
  Ion::Display::pushRectUniform(screenRect, KDColorWhite);
  if (GlobalPreferences::sharedGlobalPreferences()->isInExamMode()) {
    activateExamMode(GlobalPreferences::sharedGlobalPreferences()->examMode());
  }
  refreshPreferences();

  /* ExceptionCheckpoint stores the value of the stack pointer when setjump is
   * called. During a longjump, the stack pointer is set to this stored stack
   * pointer value, so the method where we call setjump must remain in the call
   * tree for the jump to work. */
  Poincare::ExceptionCheckpoint ecp;
  if (Ion::CircuitBreaker::setCheckpoint(Ion::CircuitBreaker::CheckpointType::Home) != Ion::CircuitBreaker::Status::Interrupted) {
    if (ExceptionRun(ecp)) {
      /* Normal execution. The exception checkpoint must be created before
       * switching to the first app, because the first app might create nodes on
       * the pool. */
      switchTo(initialAppSnapshot());
    } else {
      handleRunException(true);
      s_activeApp->displayWarning(I18n::Message::PoolMemoryFull1, I18n::Message::PoolMemoryFull2, true);
    }
<<<<<<< HEAD
  } else {
    Ion::Events::setSpinner(true);
    handleRunException(false);
=======
    bool switched = switchTo(appSnapshotAtIndex(0));
    assert(switched);
    (void) switched; // Silence compilation warning about unused variable.
    s_activeApp->displayWarning(I18n::Message::PoolMemoryFull1, I18n::Message::PoolMemoryFull2, true);
>>>>>>> 84011458
  }

  Container::run();
  switchTo(nullptr);
}

bool AppsContainer::updateBatteryState() {
  bool batteryLevelUpdated = m_window.updateBatteryLevel();
  bool pluggedStateUpdated = m_window.updatePluggedState();
  bool chargingStateUpdated = m_window.updateIsChargingState();
  if (batteryLevelUpdated || pluggedStateUpdated || chargingStateUpdated) {
    return true;
  }
  return false;
}

void AppsContainer::refreshPreferences() {
  m_window.refreshPreferences();
}

void AppsContainer::reloadTitleBarView() {
  m_window.reloadTitleBarView();
}

void AppsContainer::displayExamModePopUp(GlobalPreferences::ExamMode mode) {
  m_examPopUpController.setTargetExamMode(mode);
  s_activeApp->displayModalViewController(&m_examPopUpController, 0.f, 0.f, Metric::PopUpTopMargin, Metric::PopUpRightMargin, Metric::PopUpBottomMargin, Metric::PopUpLeftMargin);
}

void AppsContainer::shutdownDueToLowBattery() {
  if (Ion::Battery::level() != Ion::Battery::Charge::EMPTY) {
  /* We early escape here. When the battery switches from LOW to EMPTY, it
   * oscillates a few times before stabilizing to EMPTY. So we might call
   * 'shutdownDueToLowBattery' but the battery level still answers LOW instead
   * of EMPTY. We want to avoid uselessly redrawing the whole window in that
   * case. */
    return;
  }
  while (Ion::Battery::level() == Ion::Battery::Charge::EMPTY && !Ion::USB::isPlugged()) {
    Ion::Backlight::setBrightness(0);
    if (!GlobalPreferences::sharedGlobalPreferences()->isInExamMode()) {
      /* Unless the LED is lit up for the exam mode, switch off the LED. IF the
       * low battery event happened during the Power-On Self-Test, a LED might
       * have stayed lit up. */
      Ion::LED::setColor(KDColorBlack);
    }
    m_emptyBatteryWindow.redraw(true);
    Ion::Timing::msleep(3000);
    Ion::Power::suspend();
  }
}

void AppsContainer::setShiftAlphaStatus(Ion::Events::ShiftAlphaStatus newStatus) {
  Ion::Events::setShiftAlphaStatus(newStatus);
  updateAlphaLock();
}

bool AppsContainer::updateAlphaLock() {
  return m_window.updateAlphaLock();
}

OnBoarding::PromptController * AppsContainer::promptController() {
  if (k_promptNumberOfMessages == 0) {
    return nullptr;
  }
  return &m_promptController;
}

void AppsContainer::redrawWindow() {
  m_window.redraw();
}

void AppsContainer::activateExamMode(GlobalPreferences::ExamMode examMode) {
  assert(examMode != GlobalPreferences::ExamMode::Off && examMode != GlobalPreferences::ExamMode::Unknown);
  if (Ion::Authentication::trustedUserland()) {
    reset();
    Ion::LED::setColor(ExamModeConfiguration::examModeColor(examMode));
    Ion::LED::setBlinking(1000, 0.1f);
  } else {
    Ion::Reset::core();
  }
}

void AppsContainer::examDeactivatingPopUpIsDismissed() {
  Ion::USB::clearEnumerationInterrupt();
}

void AppsContainer::storageDidChangeForRecord(const Ion::Storage::Record record) {
  if (s_activeApp) {
    s_activeApp->snapshot()->storageDidChangeForRecord(record);
  }
}

void AppsContainer::storageIsFull() {
  if (s_activeApp) {
    s_activeApp->displayWarning(I18n::Message::StorageMemoryFull1, I18n::Message::StorageMemoryFull2, true);
  }
}

Window * AppsContainer::window() {
  return &m_window;
}

int AppsContainer::numberOfContainerTimers() {
  return 3;
}

Timer * AppsContainer::containerTimerAtIndex(int i) {
  Timer * timers[3] = {&m_batteryTimer, &m_suspendTimer, &m_backlightDimmingTimer};
  return timers[i];
}

void AppsContainer::resetShiftAlphaStatus() {
  Ion::Events::setShiftAlphaStatus(Ion::Events::ShiftAlphaStatus::Default);
  updateAlphaLock();
}<|MERGE_RESOLUTION|>--- conflicted
+++ resolved
@@ -226,7 +226,6 @@
     dispatchEvent(Ion::Events::Back);
   }
   switchTo(appSnapshotAtIndex(0));
-  Poincare::Tidy();
 }
 
 void AppsContainer::run() {
@@ -256,16 +255,9 @@
       handleRunException(true);
       s_activeApp->displayWarning(I18n::Message::PoolMemoryFull1, I18n::Message::PoolMemoryFull2, true);
     }
-<<<<<<< HEAD
   } else {
     Ion::Events::setSpinner(true);
     handleRunException(false);
-=======
-    bool switched = switchTo(appSnapshotAtIndex(0));
-    assert(switched);
-    (void) switched; // Silence compilation warning about unused variable.
-    s_activeApp->displayWarning(I18n::Message::PoolMemoryFull1, I18n::Message::PoolMemoryFull2, true);
->>>>>>> 84011458
   }
 
   Container::run();
