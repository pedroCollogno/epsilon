#include "console_controller.h"
#include "app.h"
#include "script.h"
#include "variable_box_controller.h"
#include <apps/i18n.h>
#include <assert.h>
#include <escher/metric.h>
#include "../apps_container.h"

extern "C" {
#include <stdlib.h>
}

namespace Code {

static const char * sStandardPromptText = ">>> ";

ConsoleController::ConsoleController(Responder * parentResponder, ScriptStore * scriptStore
#if EPSILON_GETOPT
      , bool lockOnConsole
#endif
    ) :
  ViewController(parentResponder),
  SelectableTableViewDataSource(),
  TextFieldDelegate(),
  MicroPython::ExecutionEnvironment(),
  m_rowHeight(KDText::charSize(k_fontSize).height()),
  m_importScriptsWhenViewAppears(false),
  m_selectableTableView(this, this, 0, 1, 0, Metric::CommonRightMargin, 0, Metric::TitleBarExternHorizontalMargin, this, this, true, true, KDColorWhite),
  m_editCell(this, this),
  m_pythonHeap(nullptr),
  m_scriptStore(scriptStore),
  m_sandboxController(this),
  m_inputRunLoopActive(false)
#if EPSILON_GETOPT
      , m_locked(lockOnConsole)
#endif
{
  m_editCell.setPrompt(sStandardPromptText);
  for (int i = 0; i < k_numberOfLineCells; i++) {
    m_cells[i].setParentResponder(&m_selectableTableView);
  }
}

ConsoleController::~ConsoleController() {
  unloadPythonEnvironment();
}

bool ConsoleController::loadPythonEnvironment(bool autoImportScripts) {
  if(pythonEnvironmentIsLoaded()) {
    return true;
  }
  emptyOutputAccumulationBuffer();
  m_pythonHeap = (char *)malloc(k_pythonHeapSize);
  if (m_pythonHeap == nullptr) {
    // In DEBUG mode, the assert at the end of malloc would have already failed
    // and the program crashed.
    return false;
  }
  MicroPython::init(m_pythonHeap, m_pythonHeap + k_pythonHeapSize);
  MicroPython::registerScriptProvider(m_scriptStore);
  m_importScriptsWhenViewAppears = autoImportScripts;
  return true;
}

void ConsoleController::unloadPythonEnvironment() {
  if (pythonEnvironmentIsLoaded()) {
    m_consoleStore.startNewSession();
    MicroPython::deinit();
    free(m_pythonHeap);
    m_pythonHeap = nullptr;
  }
}

bool ConsoleController::pythonEnvironmentIsLoaded() {
  return (m_pythonHeap != nullptr);
}

void ConsoleController::autoImport() {
  for (int i = 0; i < m_scriptStore->numberOfScripts(); i++) {
    autoImportScript(m_scriptStore->scriptAtIndex(i));
  }
}

void ConsoleController::runAndPrintForCommand(const char * command) {
  m_consoleStore.pushCommand(command, strlen(command));
  assert(m_outputAccumulationBuffer[0] == '\0');

  runCode(command);
  flushOutputAccumulationBufferToStore();
  m_consoleStore.deleteLastLineIfEmpty();
}

const char * ConsoleController::inputText(const char * prompt) {
  AppsContainer * a = (AppsContainer *)(app()->container());
  m_inputRunLoopActive = true;

  m_selectableTableView.reloadData();
  m_selectableTableView.selectCellAtLocation(0, m_consoleStore.numberOfLines());
  m_editCell.setPrompt(prompt);
  m_editCell.setText("");

  a->redrawWindow();
  a->runWhile([](void * a){
      ConsoleController * c = static_cast<ConsoleController *>(a);
      return c->inputRunLoopActive();
  }, this);

  flushOutputAccumulationBufferToStore();
  m_consoleStore.deleteLastLineIfEmpty();
  m_editCell.setPrompt(sStandardPromptText);

  return m_editCell.text();
}

void ConsoleController::viewWillAppear() {
  assert(pythonEnvironmentIsLoaded());
  m_sandboxIsDisplayed = false;
  if (m_importScriptsWhenViewAppears) {
    m_importScriptsWhenViewAppears = false;
    autoImport();
  }
  m_selectableTableView.reloadData();
  m_selectableTableView.selectCellAtLocation(0, m_consoleStore.numberOfLines());
  m_editCell.setEditing(true);
  m_editCell.setText("");
}

void ConsoleController::didBecomeFirstResponder() {
  app()->setFirstResponder(&m_editCell);
}

bool ConsoleController::handleEvent(Ion::Events::Event event) {
  if ((event == Ion::Events::Home || event == Ion::Events::Up) && inputRunLoopActive()) {
    askInputRunLoopTermination();
    // We need to return true here because we want to actually exit from the
    // input run loop, which requires ending a dispatchEvent cycle.
    return true;
  }
  if (event == Ion::Events::Up) {
    if (m_consoleStore.numberOfLines() > 0 && m_selectableTableView.selectedRow() == m_consoleStore.numberOfLines()) {
      m_editCell.setEditing(false);
      m_selectableTableView.selectCellAtLocation(0, m_consoleStore.numberOfLines()-1);
      return true;
    }
  } else if (event == Ion::Events::OK || event == Ion::Events::EXE) {
    if (m_consoleStore.numberOfLines() > 0 && m_selectableTableView.selectedRow() < m_consoleStore.numberOfLines()) {
      const char * text = m_consoleStore.lineAtIndex(m_selectableTableView.selectedRow()).text();
      m_editCell.setEditing(true);
      m_selectableTableView.selectCellAtLocation(0, m_consoleStore.numberOfLines());
      app()->setFirstResponder(&m_editCell);
      return m_editCell.insertText(text);
    }
  } else if (event == Ion::Events::Copy) {
    return copyCurrentLineToClipboard();
  } else if (event == Ion::Events::Clear) {
    m_selectableTableView.deselectTable();
    m_consoleStore.clear();
    m_selectableTableView.reloadData();
    m_selectableTableView.selectCellAtLocation(0, m_consoleStore.numberOfLines());
    return true;
  } else if (event == Ion::Events::Backspace) {
    int selectedRow = m_selectableTableView.selectedRow();
    assert(selectedRow >= 0 && selectedRow < m_consoleStore.numberOfLines());
    m_selectableTableView.deselectTable();
    int firstDeletedLineIndex = m_consoleStore.deleteCommandAndResultsAtIndex(selectedRow);
    m_selectableTableView.reloadData();
    m_selectableTableView.selectCellAtLocation(0, firstDeletedLineIndex);
    return true;
  }
#if EPSILON_GETOPT
  if (m_locked && (event == Ion::Events::Home || event == Ion::Events::Back)) {
    return true;
  }
#endif
  return false;
}

int ConsoleController::numberOfRows() {
  return m_consoleStore.numberOfLines()+1;
}

KDCoordinate ConsoleController::rowHeight(int j) {
  return m_rowHeight;
}

KDCoordinate ConsoleController::cumulatedHeightFromIndex(int j) {
  return j*rowHeight(0);
}

int ConsoleController::indexFromCumulatedHeight(KDCoordinate offsetY ){
  return offsetY/rowHeight(0);
}

HighlightCell * ConsoleController::reusableCell(int index, int type) {
  assert(index >= 0);
  if (type == LineCellType) {
    assert(index < k_numberOfLineCells);
    return m_cells+index;
  } else {
    assert(type == EditCellType);
    assert(index == 0);
    return &m_editCell;
  }
}

int ConsoleController::reusableCellCount(int type) {
  if (type == LineCellType) {
    return k_numberOfLineCells;
  } else {
    return 1;
  }
}

int ConsoleController::typeAtLocation(int i, int j) {
  assert(i == 0);
  assert(j >= 0);
  if (j < m_consoleStore.numberOfLines()) {
    return LineCellType;
  } else {
    assert(j == m_consoleStore.numberOfLines());
    return EditCellType;
  }
}

void ConsoleController::willDisplayCellAtLocation(HighlightCell * cell, int i, int j) {
  assert(i == 0);
  if (j < m_consoleStore.numberOfLines()) {
    static_cast<ConsoleLineCell *>(cell)->setLine(m_consoleStore.lineAtIndex(j));
  }
}

void ConsoleController::tableViewDidChangeSelection(SelectableTableView * t, int previousSelectedCellX, int previousSelectedCellY) {
  if (t->selectedRow() == m_consoleStore.numberOfLines()) {
    m_editCell.setEditing(true);
    return;
  }
  if (t->selectedRow()>-1) {
    if (previousSelectedCellY > -1 && previousSelectedCellY < m_consoleStore.numberOfLines()) {
      // Reset the scroll of the previous cell
      ConsoleLineCell * previousCell = (ConsoleLineCell *)(t->cellAtLocation(previousSelectedCellX, previousSelectedCellY));
      previousCell->reloadCell();
    }
    ConsoleLineCell * selectedCell = (ConsoleLineCell *)(t->selectedCell());
    selectedCell->reloadCell();
  }
}

bool ConsoleController::textFieldShouldFinishEditing(TextField * textField, Ion::Events::Event event) {
  assert(textField->isEditing());
  return (textField->draftTextLength() > 0
      && (event == Ion::Events::OK || event == Ion::Events::EXE));
}

bool ConsoleController::textFieldDidReceiveEvent(TextField * textField, Ion::Events::Event event) {
  if (event == Ion::Events::Var) {
    if (!textField->isEditing()) {
      textField->setEditing(true);
    }
  }
  return static_cast<App *>(textField->app())->textInputDidReceiveEvent(textField, event);
}

bool ConsoleController::textFieldDidFinishEditing(TextField * textField, const char * text, Ion::Events::Event event) {
  if (inputRunLoopActive()) {
    askInputRunLoopTermination();
    return false;
  }
  runAndPrintForCommand(text);
  if (m_sandboxIsDisplayed) {
    return true;
  }
  m_selectableTableView.reloadData();
  m_editCell.setEditing(true);
  textField->setText("");
  m_selectableTableView.selectCellAtLocation(0, m_consoleStore.numberOfLines());
  return true;
}

<<<<<<< HEAD
bool ConsoleController::textFieldDidAbortEditing(TextField * textField, const char * text) {
  if (inputRunLoopActive()) {
    askInputRunLoopTermination();
  } else {
#if EPSILON_GETOPT
    if (!m_locked) {
#endif
      stackViewController()->pop();
#if EPSILON_GETOPT
    } else {
      textField->setEditing(true);
    }
#endif
  }
=======
bool ConsoleController::textFieldDidAbortEditing(TextField * textField) {
  stackViewController()->pop();
>>>>>>> b10f0c32
  return true;
}

Toolbox * ConsoleController::toolboxForTextInput(TextInput * textInput) {
  Code::App * codeApp = static_cast<Code::App *>(app());
  return codeApp->pythonToolbox();
}

void ConsoleController::displaySandbox() {
  if (m_sandboxIsDisplayed) {
    return;
  }
  m_sandboxIsDisplayed = true;
  stackViewController()->push(&m_sandboxController);
}

/* printText is called by the Python machine.
 * The text argument is not always null-terminated. */
void ConsoleController::printText(const char * text, size_t length) {
  size_t textCutIndex = firstNewLineCharIndex(text, length);
  // If there is no new line in text, just append it to the output accumulation
  // buffer.
  if (textCutIndex >= length) {
    appendTextToOutputAccumulationBuffer(text, length);
    return;
  }
  // If there is a new line in the middle of the text, we have to store at least
  // two new console lines in the console store.
  if (textCutIndex < length - 1) {
    printText(text, textCutIndex + 1);
    printText(&text[textCutIndex+1], length - (textCutIndex + 1));
    return;
  }
  // If there is a new line at the end of the text, we have to store the line in
  // the console store.
  if (textCutIndex == length - 1) {
    appendTextToOutputAccumulationBuffer(text, length-1);
    flushOutputAccumulationBufferToStore();
  }
}

void ConsoleController::autoImportScript(Script script, bool force) {
  if (script.importationStatus() || force) {
    // Create the command "from scriptName import *".
    char command[k_maxImportCommandSize];
    size_t currentChar = strlcpy(command, k_importCommand1, strlen(k_importCommand1)+1);
    const char * scriptName = script.name();
    currentChar += strlcpy(command+currentChar, scriptName, strlen(scriptName)+1);
    // Remove the name extension ".py"
    currentChar -= strlen(ScriptStore::k_scriptExtension);
    currentChar += strlcpy(command+currentChar, k_importCommand2, strlen(k_importCommand2)+1);
    runAndPrintForCommand(command);
  }
  if (force) {
    m_selectableTableView.reloadData();
    m_selectableTableView.selectCellAtLocation(0, m_consoleStore.numberOfLines());
    m_editCell.setEditing(true);
    m_editCell.setText("");
  }
}

void ConsoleController::flushOutputAccumulationBufferToStore() {
  m_consoleStore.pushResult(m_outputAccumulationBuffer, strlen(m_outputAccumulationBuffer));
  emptyOutputAccumulationBuffer();
}

void ConsoleController::appendTextToOutputAccumulationBuffer(const char * text, size_t length) {
  int endOfAccumulatedText = strlen(m_outputAccumulationBuffer);
  int spaceLeft = k_outputAccumulationBufferSize - endOfAccumulatedText;
  if (spaceLeft > (int)length) {
    memcpy(&m_outputAccumulationBuffer[endOfAccumulatedText], text, length);
    return;
  }
  memcpy(&m_outputAccumulationBuffer[endOfAccumulatedText], text, spaceLeft-1);
  flushOutputAccumulationBufferToStore();
  appendTextToOutputAccumulationBuffer(&text[spaceLeft-1], length - (spaceLeft - 1));
}

void ConsoleController::emptyOutputAccumulationBuffer() {
  for (int i = 0; i < k_outputAccumulationBufferSize; i++) {
    m_outputAccumulationBuffer[i] = 0;
  }
}

size_t ConsoleController::firstNewLineCharIndex(const char * text, size_t length) {
  size_t index = 0;
  while (index < length) {
    if (text[index] == '\n') {
      return index;
    }
    index++;
  }
  return index;
}

StackViewController * ConsoleController::stackViewController() {
 return static_cast<StackViewController *>(parentResponder());
}

bool ConsoleController::copyCurrentLineToClipboard() {
  int row = m_selectableTableView.selectedRow();
  if (row < m_consoleStore.numberOfLines()) {
    Clipboard::sharedClipboard()->store(m_consoleStore.lineAtIndex(row).text());
    return true;
  }
  return false;
}

}<|MERGE_RESOLUTION|>--- conflicted
+++ resolved
@@ -277,8 +277,7 @@
   return true;
 }
 
-<<<<<<< HEAD
-bool ConsoleController::textFieldDidAbortEditing(TextField * textField, const char * text) {
+bool ConsoleController::textFieldDidAbortEditing(TextField * textField) {
   if (inputRunLoopActive()) {
     askInputRunLoopTermination();
   } else {
@@ -292,10 +291,6 @@
     }
 #endif
   }
-=======
-bool ConsoleController::textFieldDidAbortEditing(TextField * textField) {
-  stackViewController()->pop();
->>>>>>> b10f0c32
   return true;
 }
 
