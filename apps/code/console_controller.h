--- conflicted
+++ resolved
@@ -59,13 +59,8 @@
   bool textFieldShouldFinishEditing(TextField * textField, Ion::Events::Event event) override;
   bool textFieldDidReceiveEvent(TextField * textField, Ion::Events::Event event) override;
   bool textFieldDidFinishEditing(TextField * textField, const char * text, Ion::Events::Event event) override;
-<<<<<<< HEAD
-  bool textFieldDidAbortEditing(TextField * textField, const char * text) override;
+  bool textFieldDidAbortEditing(TextField * textField) override;
   Toolbox * toolboxForTextInput(TextInput * textInput) override;
-=======
-  bool textFieldDidAbortEditing(TextField * textField) override;
-  Toolbox * toolboxForTextField(TextField * textField) override;
->>>>>>> 90068b5c
 
   // MicroPython::ExecutionEnvironment
   void displaySandbox() override;
