--- conflicted
+++ resolved
@@ -57,15 +57,9 @@
   bool textFieldShouldFinishEditing(TextField * textField, Ion::Events::Event event) override;
   bool textFieldDidReceiveEvent(TextField * textField, Ion::Events::Event event) override;
   bool textFieldDidFinishEditing(TextField * textField, const char * text, Ion::Events::Event event) override;
-<<<<<<< HEAD
-  bool textFieldDidAbortEditing(TextField * textField, const char * text) override;
+  bool textFieldDidAbortEditing(TextField * textField) override;
   bool textFieldDidHandleEvent(TextField * textField, bool returnValue, bool textHasChanged) override;
   Toolbox * toolboxForTextInput(TextInput * textInput) override { return nullptr; }
-=======
-  bool textFieldDidAbortEditing(TextField * textField) override;
-  bool textFieldDidHandleEvent(TextField * textField, Ion::Events::Event event, bool returnValue, bool textHasChanged) override;
-  Toolbox * toolboxForTextField(TextField * textField) override { return nullptr; }
->>>>>>> 90068b5c
 
   /* ButtonRowDelegate */
   int numberOfButtons(ButtonRowController::Position position) const override { return 1; }
