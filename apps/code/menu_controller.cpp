--- conflicted
+++ resolved
@@ -273,11 +273,7 @@
 }
 
 void MenuController::tableViewDidChangeSelection(SelectableTableView * t, int previousSelectedCellX, int previousSelectedCellY, bool withinTemporarySelection) {
-<<<<<<< HEAD
-  if (!withinTemporarySelection && selectedRow() == numberOfRows() - 1 && selectedColumn() == 1 && m_shouldDisplayAddScriptRow) {
-=======
   if (selectedRow() == numberOfRows() - 1 && selectedColumn() == 1 && m_shouldDisplayAddScriptRow) {
->>>>>>> fd27a08c
     t->selectCellAtLocation(0, numberOfRows()-1);
   }
 }
