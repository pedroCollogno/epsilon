--- conflicted
+++ resolved
@@ -1,11 +1,7 @@
 #include "helpers.h"
 #include <escher/clipboard.h>
-<<<<<<< HEAD
 
 using namespace Escher;
-=======
->>>>>>> c37cea81
-
 namespace Code {
 namespace Helpers {
 
