--- conflicted
+++ resolved
@@ -1,11 +1,7 @@
 #include "helpers.h"
 #include <escher/clipboard.h>
-<<<<<<< HEAD
 
 using namespace Escher;
-=======
->>>>>>> 84c92e36
-
 namespace Code {
 namespace Helpers {
 
