--- conflicted
+++ resolved
@@ -1,11 +1,8 @@
 #include "helpers.h"
 #include <escher/clipboard.h>
-<<<<<<< HEAD
 #include <ion/events.h>
 #include <layout_events.h>
-=======
 #include <string.h>
->>>>>>> ed11d85f
 
 using namespace Escher;
 namespace Code {
@@ -20,13 +17,9 @@
   }
   for (size_t i=0; i<NumberOfPythonTextPairs; i++) {
     UTF8Helper::TextPair pair = PythonTextPairs[i];
-<<<<<<< HEAD
     char buffer[Ion::Events::EventData::k_maxDataSize] = {0};
     Ion::Events::copyText(static_cast<uint8_t>(event), buffer, Ion::Events::EventData::k_maxDataSize);
     if (strcmp(buffer, pair.firstString()) == 0) {
-=======
-    if (strcmp(event.text(), pair.firstString()) == 0) {
->>>>>>> ed11d85f
       return pair.secondString();
     }
   }
