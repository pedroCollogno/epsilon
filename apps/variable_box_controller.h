--- conflicted
+++ resolved
@@ -58,13 +58,9 @@
     void putLabelAtIndexInBuffer(int index, char * buffer);
     I18n::Message nodeLabelAtIndex(int index);
     const Poincare::Expression * expressionForIndex(int index);
-<<<<<<< HEAD
     Poincare::ExpressionLayout * expressionLayoutForIndex(int index);
-
-=======
     static void insertTextInTextInput(void * sender, const char * textToInsert);
     static void insertTextInScrollableExpressionViewWithCursor(void * sender, const char * textToInsert);
->>>>>>> 7fb97018
     Poincare::GlobalContext * m_context;
     Responder * m_sender;
     Action m_insertTextAction;
