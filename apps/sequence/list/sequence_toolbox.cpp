#include "sequence_toolbox.h"
#include "../sequence_store.h"
#include "../../../poincare/src/layout/char_layout.h"
#include "../../../poincare/src/layout/horizontal_layout.h"
#include "../../../poincare/src/layout/vertical_offset_layout.h"
#include <poincare/layout_engine.h>
#include <assert.h>

using namespace Poincare;

namespace Sequence {

SequenceToolbox::SequenceToolbox() :
  MathToolbox(),
  m_addedCellLayout{},
  m_numberOfAddedCells(0)
{
}

SequenceToolbox::~SequenceToolbox() {
  for (int i = 0; i < k_maxNumberOfDisplayedRows; i++) {
    if (m_addedCellLayout[i]) {
      delete m_addedCellLayout[i];
      m_addedCellLayout[i] = nullptr;
    }
  }
}

bool SequenceToolbox::handleEvent(Ion::Events::Event event) {
  if (selectedRow() < m_numberOfAddedCells && stackDepth() == 0) {
    if (event == Ion::Events::OK || event == Ion::Events::EXE) {
      return selectAddedCell(selectedRow());
    }
    return false;
  }
  return MathToolbox::handleEventForRow(event, mathToolboxIndex(selectedRow()));
}

int SequenceToolbox::numberOfRows() {
  if (stackDepth() == 0) {
    return MathToolbox::numberOfRows()+m_numberOfAddedCells;
  }
  return MathToolbox::numberOfRows();
}

HighlightCell * SequenceToolbox::reusableCell(int index, int type) {
  assert(type < 3);
  assert(index >= 0);
  assert(index < k_maxNumberOfDisplayedRows);
  if (type == 2) {
    return &m_addedCells[index];
  }
  return MathToolbox::reusableCell(index, type);
}

void SequenceToolbox::willDisplayCellForIndex(HighlightCell * cell, int index) {
<<<<<<< HEAD
  if (typeAtLocation(0, index) != 2) {
=======
  if (typeAtLocation(0, index) == 2) {
    ExpressionTableCell * myCell = (ExpressionTableCell *)cell;
    myCell->setExpressionLayout(m_addedCellLayout[index]);
    return;
  } else {
>>>>>>> b10f0c32
    MathToolbox::willDisplayCellForIndex(cell, mathToolboxIndex(index));
  }
}

int SequenceToolbox::typeAtLocation(int i, int j) {
  if (stackDepth() == 0 && j < m_numberOfAddedCells) {
    return 2;
  }
  return MathToolbox::typeAtLocation(i,mathToolboxIndex(j));
}

void SequenceToolbox::setExtraCells(const char * sequenceName, int recurrenceDepth) {
  for (int i = 0; i < k_maxNumberOfDisplayedRows; i++) {
    if (m_addedCellLayout[i]) {
      delete m_addedCellLayout[i];
      m_addedCellLayout[i] = nullptr;
    }
  }
  /* If recurrenceDepth < 0, the user is setting the initial conditions so we
   * do not want to add any cell in the toolbox. */
  if (recurrenceDepth < 0) {
    m_numberOfAddedCells = 0;
    return;
  }
  /* The cells added reprensent the sequence at smaller ranks than its depth
   * and the other sequence at ranks smaller or equal to the depth, ie:
   * if the sequence is u(n+1), we add cells u(n), v(n), v(n+1).
   * There is a special case for double recurrent sequences because we do not
   * want to parse symbols u(n+2) or v(n+2). */
  m_numberOfAddedCells = recurrenceDepth == 2 ? 2*recurrenceDepth : 2*recurrenceDepth+1;
  int sequenceIndex = sequenceName == SequenceStore::k_sequenceNames[0] ? 0 : 1;
  const char * otherSequenceName = SequenceStore::k_sequenceNames[1-sequenceIndex];
  for (int j = 0; j < recurrenceDepth; j++) {
    const char * indice = j == 0 ? "n" : "n+1";
    m_addedCellLayout[j] = new HorizontalLayout(
        new CharLayout(sequenceName[0], KDText::FontSize::Large),
        new VerticalOffsetLayout(LayoutEngine::createStringLayout(indice, strlen(indice), KDText::FontSize::Small), VerticalOffsetLayout::Type::Subscript, false),
        false);
    m_addedCellLayout[j+recurrenceDepth] = new HorizontalLayout(
        new CharLayout(otherSequenceName[0], KDText::FontSize::Large),
        new VerticalOffsetLayout(LayoutEngine::createStringLayout(indice, strlen(indice), KDText::FontSize::Small), VerticalOffsetLayout::Type::Subscript, false),
        false);
  }
  if (recurrenceDepth < 2) {
    const char * indice = recurrenceDepth == 0 ? "n" : (recurrenceDepth == 1 ? "n+1" : "n+2");
    m_addedCellLayout[2*recurrenceDepth] = new HorizontalLayout(
        new CharLayout(otherSequenceName[0], KDText::FontSize::Large),
        new VerticalOffsetLayout(LayoutEngine::createStringLayout(indice, strlen(indice), KDText::FontSize::Small), VerticalOffsetLayout::Type::Subscript, false),
        false);
  }
  for (int index = 0; index < k_maxNumberOfDisplayedRows; index++) {
    m_addedCells[index].setExpression(m_addedCellLayout[index]);
  }
}

bool SequenceToolbox::selectAddedCell(int selectedRow){
<<<<<<< HEAD
  char buffer[10];
  BaselineRelativeLayout * layout = (BaselineRelativeLayout *)m_addedCellLayout[selectedRow];
  StringLayout * nameLayout = (StringLayout *)layout->baseLayout();
  StringLayout * subscriptLayout = (StringLayout *)layout->indiceLayout();
  int currentChar = 0;
  strlcpy(buffer, nameLayout->text(), strlen(nameLayout->text())+1);
  currentChar += strlen(nameLayout->text());
  buffer[currentChar++] = '(';
  strlcpy(buffer+currentChar, subscriptLayout->text(), strlen(subscriptLayout->text())+1);
  currentChar += strlen(subscriptLayout->text());
  buffer[currentChar++] = ')';
  buffer[currentChar] = 0;
  sender()->handleEventWithText(buffer);
=======
  int bufferSize = 10;
  char buffer[bufferSize];
  m_addedCellLayout[selectedRow]->writeTextInBuffer(buffer, bufferSize);
  if (m_action == MathToolbox::actionForTextField) {
    // DIRTY. The symbols are layouted using a Subscript VerticalOffsetLayout,
    // which serializes into "_{}", but we want parentheses for text fields. We
    // thus need to remove any underscores, and changes brackets into
    // parentheses.
    for (int i = 0; i < bufferSize; i++) {
      if (buffer[i] == '{') {
        buffer[i] = '(';
      }
      if (buffer[i] == '}') {
        buffer[i] = ')';
      }
      if (buffer[i] == '_') {
        memmove(&buffer[i], &buffer[i+1], bufferSize - (i+1) + 1);
        bufferSize--;
        i--;
      }
    }
  }
  m_action(sender(), buffer, false);
>>>>>>> b10f0c32
  app()->dismissModalViewController();
  return true;
}

int SequenceToolbox::mathToolboxIndex(int index) {
  int indexMathToolbox = index;
  if (stackDepth() == 0) {
    indexMathToolbox = index - m_numberOfAddedCells;
  }
  return indexMathToolbox;
}

}<|MERGE_RESOLUTION|>--- conflicted
+++ resolved
@@ -54,15 +54,7 @@
 }
 
 void SequenceToolbox::willDisplayCellForIndex(HighlightCell * cell, int index) {
-<<<<<<< HEAD
   if (typeAtLocation(0, index) != 2) {
-=======
-  if (typeAtLocation(0, index) == 2) {
-    ExpressionTableCell * myCell = (ExpressionTableCell *)cell;
-    myCell->setExpressionLayout(m_addedCellLayout[index]);
-    return;
-  } else {
->>>>>>> b10f0c32
     MathToolbox::willDisplayCellForIndex(cell, mathToolboxIndex(index));
   }
 }
@@ -119,21 +111,6 @@
 }
 
 bool SequenceToolbox::selectAddedCell(int selectedRow){
-<<<<<<< HEAD
-  char buffer[10];
-  BaselineRelativeLayout * layout = (BaselineRelativeLayout *)m_addedCellLayout[selectedRow];
-  StringLayout * nameLayout = (StringLayout *)layout->baseLayout();
-  StringLayout * subscriptLayout = (StringLayout *)layout->indiceLayout();
-  int currentChar = 0;
-  strlcpy(buffer, nameLayout->text(), strlen(nameLayout->text())+1);
-  currentChar += strlen(nameLayout->text());
-  buffer[currentChar++] = '(';
-  strlcpy(buffer+currentChar, subscriptLayout->text(), strlen(subscriptLayout->text())+1);
-  currentChar += strlen(subscriptLayout->text());
-  buffer[currentChar++] = ')';
-  buffer[currentChar] = 0;
-  sender()->handleEventWithText(buffer);
-=======
   int bufferSize = 10;
   char buffer[bufferSize];
   m_addedCellLayout[selectedRow]->writeTextInBuffer(buffer, bufferSize);
@@ -157,7 +134,6 @@
     }
   }
   m_action(sender(), buffer, false);
->>>>>>> b10f0c32
   app()->dismissModalViewController();
   return true;
 }
