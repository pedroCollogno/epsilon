#include "graph_controller.h"
#include <cmath>
#include <limits.h>

using namespace Shared;
using namespace Poincare;

namespace Sequence {

static inline int minInt(int x, int y) { return (x < y ? x : y); }
static inline int maxInt(int x, int y) { return (x > y ? x : y); }

GraphController::GraphController(Responder * parentResponder, InputEventHandlerDelegate * inputEventHandlerDelegate, SequenceStore * sequenceStore, CurveViewRange * graphRange, CurveViewCursor * cursor, int * indexFunctionSelectedByCursor, uint32_t * modelVersion, uint32_t * rangeVersion, Preferences::AngleUnit * angleUnitVersion, ButtonRowController * header) :
  FunctionGraphController(parentResponder, inputEventHandlerDelegate, header, graphRange, &m_view, cursor, indexFunctionSelectedByCursor, modelVersion, rangeVersion, angleUnitVersion),
  m_bannerView(this, inputEventHandlerDelegate, this),
  m_view(sequenceStore, graphRange, m_cursor, &m_bannerView, &m_cursorView),
  m_graphRange(graphRange),
  m_curveParameterController(inputEventHandlerDelegate, this, graphRange, m_cursor),
  m_termSumController(this, inputEventHandlerDelegate, &m_view, graphRange, m_cursor)
{
  m_graphRange->setDelegate(this);
}

I18n::Message GraphController::emptyMessage() {
  if (functionStore()->numberOfDefinedModels() == 0) {
    return I18n::Message::NoSequence;
  }
  return I18n::Message::NoActivatedSequence;
}

void GraphController::viewWillAppear() {
  m_view.setCursorView(&m_cursorView);
  FunctionGraphController::viewWillAppear();
}

float GraphController::interestingXMin() const {
  int nmin = INT_MAX;
  int nbOfActiveModels = functionStore()->numberOfActiveFunctions();
  for (int i = 0; i < nbOfActiveModels; i++) {
    Sequence * s = functionStore()->modelForRecord(functionStore()->activeRecordAtIndex(i));
    nmin = minInt(nmin, s->initialRank());
  }
  assert(nmin < INT_MAX);
  return nmin;
}

float GraphController::interestingXHalfRange() const {
  float standardRange = Shared::FunctionGraphController::interestingXHalfRange();
  int nmin = INT_MAX;
  int nmax = 0;
  int nbOfActiveModels = functionStore()->numberOfActiveFunctions();
  for (int i = 0; i < nbOfActiveModels; i++) {
    Sequence * s = functionStore()->modelForRecord(functionStore()->activeRecordAtIndex(i));
    int firstInterestingIndex = s->initialRank();
    nmin = minInt(nmin, firstInterestingIndex);
    nmax = maxInt(nmax, firstInterestingIndex + standardRange);
  }
  assert(nmax - nmin >= standardRange);
  return nmax - nmin;
}

bool GraphController::textFieldDidFinishEditing(TextField * textField, const char * text, Ion::Events::Event event) {
  double floatBody;
  if (textFieldDelegateApp()->hasUndefinedValue(text, floatBody)) {
    return false;
  }
  floatBody = std::fmax(0, std::round(floatBody));
  double y = yValue(selectedCurveIndex(), floatBody, textFieldDelegateApp()->localContext());
  m_cursor->moveTo(floatBody, y);
  interactiveCurveViewRange()->panToMakePointVisible(m_cursor->x(), m_cursor->y(), cursorTopMarginRatio(), k_cursorRightMarginRatio, cursorBottomMarginRatio(), k_cursorLeftMarginRatio);
  reloadBannerView();
  m_view.reload();
  return true;
}

bool GraphController::handleEnter() {
  Ion::Storage::Record record = functionStore()->activeRecordAtIndex(indexFunctionSelectedByCursor());
  m_termSumController.setRecord(record);
  return FunctionGraphController::handleEnter();
}

bool GraphController::moveCursorHorizontally(int direction) {
  double xCursorPosition = std::round(m_cursor->x());
  if (direction < 0 && xCursorPosition <= 0) {
    return false;
  }
  /* The cursor moves by step of at minimum 1. If the windowRange is to large
   * compared to the resolution, the cursor takes bigger round step to cross
   * the window in approximatively resolution steps. */
  double step = std::ceil((interactiveCurveViewRange()->xMax()-interactiveCurveViewRange()->xMin())/m_view.resolution());
  step = step < 1.0 ? 1.0 : step;
  double x = direction > 0 ? xCursorPosition + step:
    xCursorPosition -  step;
  if (x < 0.0) {
    return false;
  }
  Sequence * s = functionStore()->modelForRecord(functionStore()->activeRecordAtIndex(indexFunctionSelectedByCursor()));
  TextFieldDelegateApp * myApp = (TextFieldDelegateApp *)app();
  double y = s->evaluateAtAbscissa(x, myApp->localContext());
  m_cursor->moveTo(x, y);
<<<<<<< HEAD
  m_graphRange->panToMakePointVisible(x, y, cursorTopMarginRatio(), k_cursorRightMarginRatio, cursorBottomMarginRatio(), k_cursorLeftMarginRatio);
=======
>>>>>>> c1c28076
  return true;
}

double GraphController::defaultCursorAbscissa() {
  return std::round(Shared::FunctionGraphController::defaultCursorAbscissa());
}

}<|MERGE_RESOLUTION|>--- conflicted
+++ resolved
@@ -98,10 +98,6 @@
   TextFieldDelegateApp * myApp = (TextFieldDelegateApp *)app();
   double y = s->evaluateAtAbscissa(x, myApp->localContext());
   m_cursor->moveTo(x, y);
-<<<<<<< HEAD
-  m_graphRange->panToMakePointVisible(x, y, cursorTopMarginRatio(), k_cursorRightMarginRatio, cursorBottomMarginRatio(), k_cursorLeftMarginRatio);
-=======
->>>>>>> c1c28076
   return true;
 }
 
