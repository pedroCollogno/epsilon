--- conflicted
+++ resolved
@@ -56,12 +56,7 @@
     }
   }
 #endif
-<<<<<<< HEAD
-  AppsContainerStorage::sharedContainer()->run();
+  AppsContainer::sharedAppsContainer()->run();
 }
 
-#endif
-=======
-  AppsContainer::sharedAppsContainer()->run();
-}
->>>>>>> d970e7cb
+#endif