--- conflicted
+++ resolved
@@ -30,13 +30,8 @@
   void viewWillAppear() override;
 private:
   StackViewController * stackController() const;
-<<<<<<< HEAD
 #if EPSILON_SOFTWARE_UPDATE_PROMPT
-  constexpr static int k_totalNumberOfCell = 8;
-=======
-#if OS_WITH_SOFTWARE_UPDATE_PROMPT
   constexpr static int k_totalNumberOfCell = 9;
->>>>>>> 90068b5c
   MessageTableCellWithSwitch m_updateCell;
 #else
   constexpr static int k_totalNumberOfCell = 8;
