--- conflicted
+++ resolved
@@ -172,13 +172,6 @@
   }
   if (shouldOnlyDisplayExactOutput()) {
     m_displayOutput = DisplayOutput::ExactOnly;
-<<<<<<< HEAD
-  } else if (exactOutput().recursivelyMatches([](const Expression e, Context & c, bool replaceSymbols) {
-        /* If the exact result contains one of the following types, do not
-         * display it. */
-        ExpressionNode::Type t = e.type();
-        return (t == ExpressionNode::Type::Random) || (t == ExpressionNode::Type::Round);},
-=======
   } else if (input().recursivelyMatches(
         [](const Expression e, Context & c) {
           /* If the input contains:
@@ -188,7 +181,6 @@
           ExpressionNode::Type t = e.type();
           return (t == ExpressionNode::Type::Random) || (t == ExpressionNode::Type::Round) || Expression::IsMatrix(e, c);
         },
->>>>>>> fd27a08c
         *context, true))
   {
     m_displayOutput = DisplayOutput::ApproximateOnly;
@@ -200,11 +192,7 @@
   } else if (strcmp(m_exactOutputText, Undefined::Name()) == 0 || strcmp(m_approximateOutputText, Unreal::Name()) == 0) {
     // If the approximate result is 'unreal' or the exact result is 'undef'
     m_displayOutput = DisplayOutput::ApproximateOnly;
-<<<<<<< HEAD
-  } else if (input().isApproximate(*context) || exactOutput().isApproximate(*context)) {
-=======
   } else if (input().recursivelyMatches(Expression::IsApproximate, *context) || exactOutput().recursivelyMatches(Expression::IsApproximate, *context)) {
->>>>>>> fd27a08c
     m_displayOutput = DisplayOutput::ExactAndApproximateToggle;
   } else {
     m_displayOutput = DisplayOutput::ExactAndApproximate;
