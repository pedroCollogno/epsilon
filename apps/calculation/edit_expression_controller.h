--- conflicted
+++ resolved
@@ -54,12 +54,9 @@
   bool inputViewDidFinishEditing(const char * text, Ion::Events::Event event);
   bool inputViewDidAbortEditing(const char * text);
   Shared::TextFieldDelegateApp * textFieldDelegateApp() override;
-<<<<<<< HEAD
   char m_cacheBuffer[TextField::maxBufferSize()];
-=======
   Shared::EditableExpressionViewDelegateApp * editableExpressionViewDelegateApp() override;
   Poincare::ExpressionLayout * expressionLayout();
->>>>>>> b10f0c32
   HistoryController * m_historyController;
   CalculationStore * m_calculationStore;
 };
