#ifndef CALCULATION_EDIT_EXPRESSION_CONTROLLER_H
#define CALCULATION_EDIT_EXPRESSION_CONTROLLER_H

#include <poincare/layout.h>
#include "expression_field.h"
#include "../shared/text_field_delegate.h"
#include "../shared/layout_field_delegate.h"
#include "history_controller.h"
#include "selectable_table_view.h"

namespace Calculation {

/* TODO: implement a split view */
class EditExpressionController : public Escher::ViewController, public Shared::TextFieldDelegate, public Shared::LayoutFieldDelegate {
public:
<<<<<<< HEAD
  EditExpressionController(Escher::Responder * parentResponder, Escher::InputEventHandlerDelegate * inputEventHandlerDelegate, char * cacheBuffer, size_t * cacheBufferInformation, HistoryController * historyController, CalculationStore * calculationStore);
=======
  EditExpressionController(Responder * parentResponder, InputEventHandlerDelegate * inputEventHandlerDelegate, char * cacheBuffer, size_t * cacheBufferInformation, HistoryController * historyController, CalculationStore * calculationStore);
>>>>>>> c37cea81

  /* k_layoutBufferMaxSize dictates the size under which the expression being
   * edited can be remembered when the user leaves Calculation. */
  static constexpr int k_layoutBufferMaxSize = 1024;
  /* k_cacheBufferSize is the size of the array to which m_cacheBuffer points.
   * It is used both as a way to buffer expression when pushing them the
   * CalculationStore, and as a storage for the current input when leaving the
   * application. */
  static constexpr int k_cacheBufferSize = (k_layoutBufferMaxSize < Constant::MaxSerializedExpressionSize) ? Constant::MaxSerializedExpressionSize : k_layoutBufferMaxSize;

<<<<<<< HEAD
  Escher::View * view() override { return &m_contentView; }
=======
  View * view() override { return &m_contentView; }
>>>>>>> c37cea81
  void didBecomeFirstResponder() override;
  void viewWillAppear() override;
  void insertTextBody(const char * text);
  void restoreInput();
  void memoizeInput();

  /* TextFieldDelegate */
  bool textFieldDidReceiveEvent(Escher::TextField * textField, Ion::Events::Event event) override;
  bool textFieldDidFinishEditing(Escher::TextField * textField, const char * text, Ion::Events::Event event) override;
  bool textFieldDidAbortEditing(Escher::TextField * textField) override;

  /* LayoutFieldDelegate */
  bool layoutFieldDidReceiveEvent(Escher::LayoutField * layoutField, Ion::Events::Event event) override;
  bool layoutFieldDidFinishEditing(Escher::LayoutField * layoutField, Poincare::Layout layoutR, Ion::Events::Event event) override;
  bool layoutFieldDidAbortEditing(Escher::LayoutField * layoutField) override;
  void layoutFieldDidChangeSize(Escher::LayoutField * layoutField) override;

private:
  class ContentView : public Escher::View {
  public:
    ContentView(Escher::Responder * parentResponder, CalculationSelectableTableView * subview, Escher::InputEventHandlerDelegate * inputEventHandlerDelegate, TextFieldDelegate * textFieldDelegate, LayoutFieldDelegate * layoutFieldDelegate);
    void reload();
    CalculationSelectableTableView * mainView() { return m_mainView; }
    ExpressionField * expressionField() { return &m_expressionField; }
  private:
    int numberOfSubviews() const override { return 2; }
    View * subviewAtIndex(int index) override;
    void layoutSubviews(bool force = false) override;
    CalculationSelectableTableView * m_mainView;
    ExpressionField m_expressionField;
  };
  void reloadView();
  void clearCacheBuffer() { m_cacheBuffer[0] = 0; *m_cacheBufferInformation = 0; }
  bool inputViewDidReceiveEvent(Ion::Events::Event event, bool shouldDuplicateLastCalculation);
  bool inputViewDidFinishEditing(const char * text, Poincare::Layout layoutR);
  bool inputViewDidAbortEditing(const char * text);
  char * m_cacheBuffer;
  size_t * m_cacheBufferInformation;
  HistoryController * m_historyController;
  CalculationStore * m_calculationStore;
  ContentView m_contentView;
};

}

#endif<|MERGE_RESOLUTION|>--- conflicted
+++ resolved
@@ -13,26 +13,10 @@
 /* TODO: implement a split view */
 class EditExpressionController : public Escher::ViewController, public Shared::TextFieldDelegate, public Shared::LayoutFieldDelegate {
 public:
-<<<<<<< HEAD
   EditExpressionController(Escher::Responder * parentResponder, Escher::InputEventHandlerDelegate * inputEventHandlerDelegate, char * cacheBuffer, size_t * cacheBufferInformation, HistoryController * historyController, CalculationStore * calculationStore);
-=======
-  EditExpressionController(Responder * parentResponder, InputEventHandlerDelegate * inputEventHandlerDelegate, char * cacheBuffer, size_t * cacheBufferInformation, HistoryController * historyController, CalculationStore * calculationStore);
->>>>>>> c37cea81
 
   /* k_layoutBufferMaxSize dictates the size under which the expression being
    * edited can be remembered when the user leaves Calculation. */
-  static constexpr int k_layoutBufferMaxSize = 1024;
-  /* k_cacheBufferSize is the size of the array to which m_cacheBuffer points.
-   * It is used both as a way to buffer expression when pushing them the
-   * CalculationStore, and as a storage for the current input when leaving the
-   * application. */
-  static constexpr int k_cacheBufferSize = (k_layoutBufferMaxSize < Constant::MaxSerializedExpressionSize) ? Constant::MaxSerializedExpressionSize : k_layoutBufferMaxSize;
-
-<<<<<<< HEAD
-  Escher::View * view() override { return &m_contentView; }
-=======
-  View * view() override { return &m_contentView; }
->>>>>>> c37cea81
   void didBecomeFirstResponder() override;
   void viewWillAppear() override;
   void insertTextBody(const char * text);
