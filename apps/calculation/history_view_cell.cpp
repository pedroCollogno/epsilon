#include "history_view_cell.h"
#include "app.h"
#include "../constant.h"
#include "selectable_table_view.h"
#include <assert.h>
#include <string.h>

namespace Calculation {

static inline KDCoordinate minCoordinate(KDCoordinate x, KDCoordinate y) { return x < y ? x : y; }
static inline KDCoordinate maxCoordinate(KDCoordinate x, KDCoordinate y) { return x > y ? x : y; }

/* HistoryViewCellDataSource */

HistoryViewCellDataSource::HistoryViewCellDataSource() :
  m_selectedSubviewType(SubviewType::Output) {}

void HistoryViewCellDataSource::setSelectedSubviewType(SubviewType subviewType, HistoryViewCell * cell) {
  m_selectedSubviewType = subviewType;
  if (cell) {
    cell->setHighlighted(cell->isHighlighted());
    cell->cellDidSelectSubview(subviewType);
  }
  historyViewCellDidChangeSelection();
}

/* HistoryViewCell */

HistoryViewCell::HistoryViewCell(Responder * parentResponder) :
  Responder(parentResponder),
  m_calculation(),
  m_calculationExpanded(false),
  m_inputView(this),
  m_scrollableOutputView(this)
{
}

Shared::ScrollableExactApproximateExpressionsView * HistoryViewCell::outputView() {
  return &m_scrollableOutputView;
}

void HistoryViewCell::setEven(bool even) {
  EvenOddCell::setEven(even);
  m_inputView.setBackgroundColor(backgroundColor());
  m_scrollableOutputView.setBackgroundColor(backgroundColor());
  m_scrollableOutputView.evenOddCell()->setEven(even);
}

void HistoryViewCell::setHighlighted(bool highlight) {
  assert(m_dataSource);
  m_highlighted = highlight;
  m_inputView.setExpressionBackgroundColor(backgroundColor());
  m_scrollableOutputView.evenOddCell()->setHighlighted(false);
  if (isHighlighted()) {
    if (m_dataSource->selectedSubviewType() == HistoryViewCellDataSource::SubviewType::Input) {
      m_inputView.setExpressionBackgroundColor(Palette::Select);
    } else {
      m_scrollableOutputView.evenOddCell()->setHighlighted(true);
    }
  }
}

Poincare::Layout HistoryViewCell::layout() const {
  assert(m_dataSource);
  if (m_dataSource->selectedSubviewType() == HistoryViewCellDataSource::SubviewType::Input) {
    return m_inputView.layout();
  } else {
    return m_scrollableOutputView.layout();
  }
}

void HistoryViewCell::reloadScroll() {
  m_inputView.reloadScroll();
  m_scrollableOutputView.reloadScroll();
}

void HistoryViewCell::reloadOutputSelection() {
  App * calculationApp = (App *)app();
  Calculation::DisplayOutput display = m_calculation.displayOutput(calculationApp->localContext());
  /* Select the right output according to the calculation display output. This
   * will reload the scroll to display the selected output. */
  if (display == Calculation::DisplayOutput::ExactAndApproximate) {
    m_scrollableOutputView.setSelectedSubviewPosition(Shared::ScrollableExactApproximateExpressionsView::SubviewPosition::Left);
  } else {
    assert(display == Calculation::DisplayOutput::ApproximateOnly || (display == Calculation::DisplayOutput::ExactAndApproximateToggle) || display == Calculation::DisplayOutput::ExactOnly);
    m_scrollableOutputView.setSelectedSubviewPosition(Shared::ScrollableExactApproximateExpressionsView::SubviewPosition::Right);
  }
}

void HistoryViewCell::cellDidSelectSubview(HistoryViewCellDataSource::SubviewType type) {
  // Init output selection
  if (type == HistoryViewCellDataSource::SubviewType::Output) {
    reloadOutputSelection();
  }
  /* The selected subview has changed. The displayed outputs might have changed.
   * For example, for the calculation 1.2+2 --> 3.2, selecting the output would
   * display 1.2+2 --> 16/5 = 3.2. */
  setCalculation(&m_calculation, type == HistoryViewCellDataSource::SubviewType::Output);
  // Reload scroll when switching from one subview to another
  reloadScroll();
}

KDColor HistoryViewCell::backgroundColor() const {
  KDColor background = m_even ? KDColorWhite : Palette::WallScreen;
  return background;
}


int HistoryViewCell::numberOfSubviews() const {
  return 2;
}

View * HistoryViewCell::subviewAtIndex(int index) {
  View * views[2] = {&m_inputView, &m_scrollableOutputView};
  return views[index];
}

void HistoryViewCell::layoutSubviews() {
  KDCoordinate maxFrameWidth = bounds().width();
  KDSize inputSize = m_inputView.minimalSizeForOptimalDisplay();
  m_inputView.setFrame(KDRect(
    0,
    0,
    minCoordinate(maxFrameWidth, inputSize.width()),
    inputSize.height()
  ));
  KDSize outputSize = m_scrollableOutputView.minimalSizeForOptimalDisplay();
  m_scrollableOutputView.setFrame(KDRect(
    maxCoordinate(0, maxFrameWidth - outputSize.width()),
    inputSize.height(),
    minCoordinate(maxFrameWidth, outputSize.width()),
<<<<<<< HEAD
    bounds().height() - inputSize.height()
=======
    outputSize.height()
>>>>>>> fd27a08c
  ));
}

void HistoryViewCell::setCalculation(Calculation * calculation, bool expanded) {
  if (m_calculationExpanded == expanded && *calculation == m_calculation) {
    return;
  }
  // Memoization
  m_calculation = *calculation;
  m_calculationExpanded = expanded;
  App * calculationApp = (App *)app();
  Calculation::DisplayOutput display = calculation->displayOutput(calculationApp->localContext());
  m_inputView.setLayout(calculation->createInputLayout());
  /* Both output expressions have to be updated at the same time. Otherwise,
   * when updating one layout, if the second one still points to a deleted
   * layout, calling to layoutSubviews() would fail. */
  Poincare::Layout leftOutputLayout = Poincare::Layout();
  Poincare::Layout rightOutputLayout;
  if (display == Calculation::DisplayOutput::ExactOnly) {
    rightOutputLayout = calculation->createExactOutputLayout();
  } else {
    rightOutputLayout = calculation->createApproximateOutputLayout(calculationApp->localContext());
    if (display == Calculation::DisplayOutput::ExactAndApproximate || (display == Calculation::DisplayOutput::ExactAndApproximateToggle && expanded)) {
      leftOutputLayout = calculation->createExactOutputLayout();
    }
  }
  m_scrollableOutputView.setLayouts(rightOutputLayout, leftOutputLayout);
  I18n::Message equalMessage = calculation->exactAndApproximateDisplayedOutputsAreEqual(calculationApp->localContext()) == Calculation::EqualSign::Equal ? I18n::Message::Equal : I18n::Message::AlmostEqual;
  m_scrollableOutputView.setEqualMessage(equalMessage);

  /* The displayed input and outputs have changed. We need to re-layout the cell
   * and re-initialize the scroll. */
  layoutSubviews();
  reloadScroll();
}

void HistoryViewCell::didBecomeFirstResponder() {
  assert(m_dataSource);
  if (m_dataSource->selectedSubviewType() == HistoryViewCellDataSource::SubviewType::Input) {
    app()->setFirstResponder(&m_inputView);
  } else {
    app()->setFirstResponder(&m_scrollableOutputView);
  }
}

bool HistoryViewCell::handleEvent(Ion::Events::Event event) {
  assert(m_dataSource);
  if ((event == Ion::Events::Down && m_dataSource->selectedSubviewType() == HistoryViewCellDataSource::SubviewType::Input) ||
    (event == Ion::Events::Up && m_dataSource->selectedSubviewType() == HistoryViewCellDataSource::SubviewType::Output)) {
    HistoryViewCellDataSource::SubviewType otherSubviewType = m_dataSource->selectedSubviewType() == HistoryViewCellDataSource::SubviewType::Input ? HistoryViewCellDataSource::SubviewType::Output : HistoryViewCellDataSource::SubviewType::Input;
    m_dataSource->setSelectedSubviewType(otherSubviewType, this);
    CalculationSelectableTableView * tableView = (CalculationSelectableTableView *)parentResponder();
    tableView->scrollToSubviewOfTypeOfCellAtLocation(otherSubviewType, tableView->selectedColumn(), tableView->selectedRow());
<<<<<<< HEAD
    m_dataSource->setSelectedSubviewType(otherSubviewType, this);
=======
>>>>>>> fd27a08c
    app()->setFirstResponder(this);
    return true;
  }
  return false;
}

}<|MERGE_RESOLUTION|>--- conflicted
+++ resolved
@@ -129,11 +129,7 @@
     maxCoordinate(0, maxFrameWidth - outputSize.width()),
     inputSize.height(),
     minCoordinate(maxFrameWidth, outputSize.width()),
-<<<<<<< HEAD
-    bounds().height() - inputSize.height()
-=======
     outputSize.height()
->>>>>>> fd27a08c
   ));
 }
 
@@ -187,10 +183,6 @@
     m_dataSource->setSelectedSubviewType(otherSubviewType, this);
     CalculationSelectableTableView * tableView = (CalculationSelectableTableView *)parentResponder();
     tableView->scrollToSubviewOfTypeOfCellAtLocation(otherSubviewType, tableView->selectedColumn(), tableView->selectedRow());
-<<<<<<< HEAD
-    m_dataSource->setSelectedSubviewType(otherSubviewType, this);
-=======
->>>>>>> fd27a08c
     app()->setFirstResponder(this);
     return true;
   }
