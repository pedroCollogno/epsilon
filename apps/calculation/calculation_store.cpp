--- conflicted
+++ resolved
@@ -82,7 +82,6 @@
       beginingOfFreeSpace += calcSize;
     }
 
-<<<<<<< HEAD
     /* Add the input expression.
      * We do not store directly the text entered by the user because we do not
      * want to keep Ans symbol in the calculation store. */
@@ -98,21 +97,6 @@
          * undef. */
         return emptyStoreAndPushUndef(context, heightComputer);
       }
-=======
-  // Compute and serialize the outputs
-  /* The serialized outputs are:
-   * - the exact ouput
-   * - the approximate output with the maximal number of significant digits
-   * - the approximate output with the displayed number of significant digits */
-  {
-    // Outputs hold exact output, approximate output and its duplicate
-    constexpr static int numberOfOutputs = Calculation::k_numberOfExpressions - 1;
-    Expression outputs[numberOfOutputs] = {Expression(), Expression(), Expression()};
-    PoincareHelpers::ParseAndSimplifyAndApproximate(inputSerialization, &(outputs[0]), &(outputs[1]), context, Poincare::ExpressionNode::SymbolicComputation::ReplaceAllSymbolsWithDefinitionsOrUndefined);
-    if (ExamModeConfiguration::exactExpressionIsForbidden(GlobalPreferences::sharedGlobalPreferences()->examMode(), outputs[1]) && outputs[1].hasUnit()) {
-      // Hide results with units on units if required by the exam mode configuration
-      outputs[1] = Undefined::Builder();
->>>>>>> 84011458
     }
 
     // Compute and serialize the outputs
@@ -125,7 +109,7 @@
       constexpr static int numberOfOutputs = Calculation::k_numberOfExpressions - 1;
       Expression outputs[numberOfOutputs] = {Expression(), Expression(), Expression()};
       PoincareHelpers::ParseAndSimplifyAndApproximate(inputSerialization, &(outputs[0]), &(outputs[1]), context, Poincare::ExpressionNode::SymbolicComputation::ReplaceAllSymbolsWithDefinitionsOrUndefined);
-      if (ExamModeConfiguration::exactExpressionsAreForbidden(GlobalPreferences::sharedGlobalPreferences()->examMode()) && outputs[1].hasUnit()) {
+      if (ExamModeConfiguration::exactExpressionIsForbidden(GlobalPreferences::sharedGlobalPreferences()->examMode(), outputs[1]) && outputs[1].hasUnit()) {
         // Hide results with units on units if required by the exam mode configuration
         outputs[1] = Undefined::Builder();
       }
