#include "app.h"
#include "../apps_container.h"
#include "calculation_icon.h"
#include "../i18n.h"

using namespace Poincare;

using namespace Shared;

namespace Calculation {

I18n::Message App::Descriptor::name() {
  return I18n::Message::CalculApp;
}

I18n::Message App::Descriptor::upperName() {
  return I18n::Message::CalculAppCapital;
}

const Image * App::Descriptor::icon() {
  return ImageStore::CalculationIcon;
}

App * App::Snapshot::unpack(Container * container) {
  return new App(container, this);
}

void App::Snapshot::reset() {
  m_calculationStore.deleteAll();
}

App::Descriptor * App::Snapshot::descriptor() {
  static Descriptor descriptor;
  return &descriptor;
}

CalculationStore * App::Snapshot::calculationStore() {
  return &m_calculationStore;
}

void App::Snapshot::tidy() {
  m_calculationStore.tidy();
}

App::App(Container * container, Snapshot * snapshot) :
<<<<<<< HEAD
  TextFieldDelegateApp(container, snapshot, &m_editExpressionController),
=======
  EditableExpressionViewDelegateApp(container, snapshot, &m_editExpressionController),
  m_localContext((GlobalContext *)((AppsContainer *)container)->globalContext(), snapshot->calculationStore()),
>>>>>>> 90068b5c
  m_historyController(&m_editExpressionController, snapshot->calculationStore()),
  m_editExpressionController(&m_modalViewController, &m_historyController, snapshot->calculationStore())
{
}

bool App::textFieldDidReceiveEvent(::TextField * textField, Ion::Events::Event event) {
  if ((event == Ion::Events::Var ||  event == Ion::Events::XNT) && TextFieldDelegateApp::textFieldDidReceiveEvent(textField, event)) {
    return true;
  }
  if (textField->isEditing() && textField->textFieldShouldFinishEditing(event)) {
    if (textField->text()[0] == 0) {
      return true;
    }
    if (!textInputIsCorrect(textField->text())) {
      displayWarning(I18n::Message::SyntaxError);
      return true;
    }
  }
  return false;
}

<<<<<<< HEAD
bool App::textInputIsCorrect(const char * text) {
  /* Here, we check that the expression entered by the user can be printed with
   * less than k_printedExpressionLength characters. Otherwise, we prevent the
   * user from adding this expression to the calculation store. */
  Expression * exp = Expression::parse(text);
  if (exp == nullptr) {
    return false;
  }
  Expression::ReplaceSymbolWithExpression(&exp, Symbol::SpecialSymbols::Ans, static_cast<Snapshot *>(snapshot())->calculationStore()->ansExpression(localContext()));
  char buffer[Calculation::k_printedExpressionSize];
  int length = exp->writeTextInBuffer(buffer, sizeof(buffer));
  delete exp;
  /* if the buffer is totally full, it is VERY likely that writeTextInBuffer
   * escaped before printing utterly the expression. */
  if (length >= Calculation::k_printedExpressionSize-1) {
    return false;
  }
  return true;
=======
bool App::scrollableExpressionViewWithCursorDidReceiveEvent(::ScrollableExpressionViewWithCursor * scrollableExpressionViewWithCursor, Ion::Events::Event event) {
  if ((event == Ion::Events::Var ||  event == Ion::Events::XNT) && EditableExpressionViewDelegateApp::scrollableExpressionViewWithCursorDidReceiveEvent(scrollableExpressionViewWithCursor, event)) {
    return true;
  }
  /* Here, we check that the expression entered by the user can be printed with
   * less than k_printedExpressionLength characters. Otherwise, we prevent the
   * user from adding this expression to the calculation store. */
  if (scrollableExpressionViewWithCursor->isEditing() && scrollableExpressionViewWithCursor->scrollableExpressionViewWithCursorShouldFinishEditing(event)) {
    int bufferLength = TextField::maxBufferSize();
    char bufferForParsing[bufferLength];
    Poincare::ExpressionLayout * expressionLayout = scrollableExpressionViewWithCursor->expressionViewWithCursor()->expressionView()->expressionLayout();
    expressionLayout->writeTextInBuffer(bufferForParsing, bufferLength);
    Expression * exp = Expression::parse(bufferForParsing);
    if (exp == nullptr) {
      scrollableExpressionViewWithCursor->app()->displayWarning(I18n::Message::SyntaxError);
      return true;
    }
    char buffer[Calculation::k_printedExpressionSize];
    int length = exp->writeTextInBuffer(buffer, sizeof(buffer));
    delete exp;
    /* if the buffer is totally full, it is VERY likely that writeTextInBuffer
     * escaped before printing utterly the expression. */
    if (length >= Calculation::k_printedExpressionSize-1) {
      displayWarning(I18n::Message::SyntaxError);
      return true;
    }
  }
  return false;
>>>>>>> 90068b5c
}

const char * App::XNT() {
  return "x";
}

}<|MERGE_RESOLUTION|>--- conflicted
+++ resolved
@@ -43,12 +43,7 @@
 }
 
 App::App(Container * container, Snapshot * snapshot) :
-<<<<<<< HEAD
-  TextFieldDelegateApp(container, snapshot, &m_editExpressionController),
-=======
   EditableExpressionViewDelegateApp(container, snapshot, &m_editExpressionController),
-  m_localContext((GlobalContext *)((AppsContainer *)container)->globalContext(), snapshot->calculationStore()),
->>>>>>> 90068b5c
   m_historyController(&m_editExpressionController, snapshot->calculationStore()),
   m_editExpressionController(&m_modalViewController, &m_historyController, snapshot->calculationStore())
 {
@@ -70,7 +65,6 @@
   return false;
 }
 
-<<<<<<< HEAD
 bool App::textInputIsCorrect(const char * text) {
   /* Here, we check that the expression entered by the user can be printed with
    * less than k_printedExpressionLength characters. Otherwise, we prevent the
@@ -89,7 +83,8 @@
     return false;
   }
   return true;
-=======
+}
+
 bool App::scrollableExpressionViewWithCursorDidReceiveEvent(::ScrollableExpressionViewWithCursor * scrollableExpressionViewWithCursor, Ion::Events::Event event) {
   if ((event == Ion::Events::Var ||  event == Ion::Events::XNT) && EditableExpressionViewDelegateApp::scrollableExpressionViewWithCursorDidReceiveEvent(scrollableExpressionViewWithCursor, event)) {
     return true;
@@ -118,7 +113,6 @@
     }
   }
   return false;
->>>>>>> 90068b5c
 }
 
 const char * App::XNT() {
