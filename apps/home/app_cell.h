#ifndef HOME_APP_CELL_H
#define HOME_APP_CELL_H

#include <escher/app.h>
#include <escher/highlight_cell.h>
#include <escher/image_view.h>
#include <escher/pointer_text_view.h>
#include <ion/external_apps.h>

namespace Home {

class AppCell : public Escher::HighlightCell {
public:
  AppCell();
  void drawRect(KDContext * ctx, KDRect rect) const override;

  int numberOfSubviews() const override;
  Escher::View * subviewAtIndex(int index) override;
  void layoutSubviews(bool force = false) override;

  void setVisible(bool visible);
  void reloadCell() override;
<<<<<<< HEAD
  void setAppDescriptor(Escher::App::Descriptor * appDescriptor);
  void setExternalApp(Ion::ExternalApps::App app);
=======
  void setAppDescriptor(const Escher::App::Descriptor * appDescriptor);
>>>>>>> 6c58f48d
private:
  static constexpr KDCoordinate k_iconMargin = 22;
  static constexpr KDCoordinate k_iconWidth = 55;
  static constexpr KDCoordinate k_iconHeight = 56;
  static constexpr KDCoordinate k_nameWidthMargin = 4;
  static constexpr KDCoordinate k_nameHeightMargin = 1;
  const Escher::TextView * textView() const;
  Escher::ImageView m_iconView;
  Escher::MessageTextView m_messageNameView;
  Escher::PointerTextView m_pointerNameView;
  bool m_visible;
};

}

#endif<|MERGE_RESOLUTION|>--- conflicted
+++ resolved
@@ -20,12 +20,8 @@
 
   void setVisible(bool visible);
   void reloadCell() override;
-<<<<<<< HEAD
-  void setAppDescriptor(Escher::App::Descriptor * appDescriptor);
+  void setAppDescriptor(const Escher::App::Descriptor * appDescriptor);
   void setExternalApp(Ion::ExternalApps::App app);
-=======
-  void setAppDescriptor(const Escher::App::Descriptor * appDescriptor);
->>>>>>> 6c58f48d
 private:
   static constexpr KDCoordinate k_iconMargin = 22;
   static constexpr KDCoordinate k_iconWidth = 55;
