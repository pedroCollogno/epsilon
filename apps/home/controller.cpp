#include "controller.h"
#include "app.h"
#include <apps/home/apps_layout.h>
#include "../apps_container.h"
#include "../global_preferences.h"
#include "../exam_mode_configuration.h"

extern "C" {
#include <assert.h>
}

using namespace Escher;

namespace Home {

Controller::ContentView::ContentView(Controller * controller, SelectableTableViewDataSource * selectionDataSource) :
  m_selectableTableView(controller, controller, selectionDataSource, controller)
{
  m_selectableTableView.setVerticalCellOverlap(0);
  m_selectableTableView.setMargins(0, k_sideMargin, k_bottomMargin, k_sideMargin);
  m_selectableTableView.setBackgroundColor(KDColorWhite);
  m_selectableTableView.decorator()->setVerticalMargins(k_indicatorMargin, k_indicatorMargin);
}

SelectableTableView * Controller::ContentView::selectableTableView() {
  return &m_selectableTableView;
}

void Controller::ContentView::drawRect(KDContext * ctx, KDRect rect) const {
  ctx->fillRect(bounds(), KDColorWhite);
}

void Controller::ContentView::reload() {
  markRectAsDirty(bounds());
}

void Controller::ContentView::reloadBottomRow(SimpleTableViewDataSource * dataSource, int numberOfIcons, int numberOfColumns) {
  if (numberOfIcons % numberOfColumns) {
    /* We mark the missing icons on the last row as dirty. */
    for (int i = 0; i < numberOfColumns; i++) {
      if (i >= numberOfIcons % numberOfColumns) {
        markRectAsDirty(KDRect(dataSource->cellWidth()*i, dataSource->cellHeight(), dataSource->cellWidth(), dataSource->cellHeight()));
      }
    }
  }
}

int Controller::ContentView::numberOfSubviews() const {
  return 1;
}

View * Controller::ContentView::subviewAtIndex(int index) {
  assert(index == 0);
  return &m_selectableTableView;
}

void Controller::ContentView::layoutSubviews(bool force) {
  m_selectableTableView.setFrame(bounds(), force);
}

Controller::Controller(Responder * parentResponder, SelectableTableViewDataSource * selectionDataSource) :
  ViewController(parentResponder),
  m_view(this, selectionDataSource)
{
}


bool Controller::handleEvent(Ion::Events::Event event) {
  if (event == Ion::Events::OK || event == Ion::Events::EXE) {
    AppsContainer * container = AppsContainer::sharedAppsContainer();
    int appIndex = selectionDataSource()->selectedRow() * k_numberOfColumns + selectionDataSource()->selectedColumn() + 1;
    if (appIndex < container->numberOfBuiltinApps()) {
      ::App::Snapshot * selectedSnapshot = container->appSnapshotAtIndex(PermutedAppSnapshotIndex(selectionDataSource()->selectedRow() * k_numberOfColumns + selectionDataSource()->selectedColumn() + 1));
      if (ExamModeConfiguration::appIsForbiddenInExamMode(selectedSnapshot->descriptor()->name(), GlobalPreferences::sharedGlobalPreferences()->examMode())) {
        App::app()->displayWarning(I18n::Message::ForbidenAppInExamMode1, I18n::Message::ForbidenAppInExamMode2);
      } else {
        container->switchTo(selectedSnapshot);
      }
    } else {
      if (GlobalPreferences::sharedGlobalPreferences()->examMode() != GlobalPreferences::ExamMode::Off) {
        App::app()->displayWarning(I18n::Message::ForbidenAppInExamMode1, I18n::Message::ForbidenAppInExamMode2);
      } else {
        m_view.reload();
        Ion::ExternalApps::App a = container->externalAppAtIndex(appIndex - container->numberOfBuiltinApps());
        container->switchToExternalApp(a);
      }
    }
    return true;
  }

  if (event == Ion::Events::Back) {
    return m_view.selectableTableView()->selectCellAtLocation(0, 0);
  }

  if (event == Ion::Events::Right && selectionDataSource()->selectedRow() < numberOfRows() - 1) {
    return m_view.selectableTableView()->selectCellAtLocation(0, selectionDataSource()->selectedRow() + 1);
  }
  if (event == Ion::Events::Left && selectionDataSource()->selectedRow() > 0) {
    return m_view.selectableTableView()->selectCellAtLocation(numberOfColumns() - 1, selectionDataSource()->selectedRow() - 1);
  }

  return false;
}

void Controller::didBecomeFirstResponder() {
  if (selectionDataSource()->selectedRow() == -1) {
    selectionDataSource()->selectCellAtLocation(0, 0);
  }
  Container::activeApp()->setFirstResponder(m_view.selectableTableView());
}

View * Controller::view() {
  return &m_view;
}

int Controller::numberOfRows() const {
  return ((numberOfIcons() - 1) / k_numberOfColumns) + 1;
}

int Controller::numberOfColumns() const {
  return k_numberOfColumns;
}

KDCoordinate Controller::cellHeight() {
  return k_cellHeight;
}

KDCoordinate Controller::cellWidth() {
  return k_cellWidth;
}

HighlightCell * Controller::reusableCell(int index) {
  return &m_cells[index];
}

int Controller::reusableCellCount() const {
  return k_maxNumberOfCells;
}

void Controller::willDisplayCellAtLocation(HighlightCell * cell, int i, int j) {
  AppCell * appCell = static_cast<AppCell *>(cell);
  AppsContainer * container = AppsContainer::sharedAppsContainer();
  int appIndex = (j * k_numberOfColumns + i) + 1;
  if (appIndex >= container->numberOfApps()) {
    appCell->setVisible(false);
  } else {
    appCell->setVisible(true);
<<<<<<< HEAD
    if (appIndex < container->numberOfBuiltinApps()) {
      ::App::Descriptor * descriptor = container->appSnapshotAtIndex(PermutedAppSnapshotIndex(appIndex))->descriptor();
      appCell->setAppDescriptor(descriptor);
    } else {
      Ion::ExternalApps::App a = container->externalAppAtIndex(appIndex - container->numberOfBuiltinApps());
      appCell->setExternalApp(a);
    }
=======
    const ::App::Descriptor * descriptor = container->appSnapshotAtIndex(PermutedAppSnapshotIndex(appIndex))->descriptor();
    appCell->setAppDescriptor(descriptor);
>>>>>>> ed11d85f
  }
}

int Controller::numberOfIcons() const {
  AppsContainer * container = AppsContainer::sharedAppsContainer();
  assert(container->numberOfApps() > 0);
  return container->numberOfApps() - 1;
}

void Controller::tableViewDidChangeSelection(SelectableTableView * t, int previousSelectedCellX, int previousSelectedCellY, bool withinTemporarySelection) {
  if (withinTemporarySelection) {
    return;
  }
  /* To prevent the selectable table view to select cells that are unvisible,
   * we reselect the previous selected cell as soon as the selected cell is
   * unvisible. This trick does not create an endless loop as we ensure not to
   * stay on a unvisible cell and to initialize the first cell on a visible one
   * (so the previous one is always visible). */
  int appIndex = (t->selectedColumn() + t->selectedRow() * k_numberOfColumns) + 1;
  if (appIndex >= AppsContainer::sharedAppsContainer()->numberOfApps()) {
    t->selectCellAtLocation(previousSelectedCellX, previousSelectedCellY);
  }
}

void Controller::tableViewDidChangeSelectionAndDidScroll(SelectableTableView * t, int previousSelectedCellX, int previousSelectedCellY, bool withinTemporarySelection) {
  if (withinTemporarySelection) {
    return;
  }
  /* If the number of apps (including home) is != 3*n+1, when we display the
   * lowest icons, the other(s) are empty. As no icon is thus redrawn on the
   * previous ones, the cell is not cleaned. We need to redraw a white rect on
   * the cells to hide the leftover icons. Ideally, we would have redrawn all
   * the background in white and then redraw visible cells. However, the
   * redrawing takes time and is visible at scrolling. Here, we avoid the
   * background complete redrawing but the code is a bit
   * clumsy. */
  if (t->selectedRow() == numberOfRows() - 1) {
    m_view.reloadBottomRow(this, AppsContainer::sharedAppsContainer()->numberOfApps() - 1, k_numberOfColumns);
  }
}

SelectableTableViewDataSource * Controller::selectionDataSource() const {
  return App::app()->snapshot();
}

}<|MERGE_RESOLUTION|>--- conflicted
+++ resolved
@@ -145,18 +145,13 @@
     appCell->setVisible(false);
   } else {
     appCell->setVisible(true);
-<<<<<<< HEAD
     if (appIndex < container->numberOfBuiltinApps()) {
-      ::App::Descriptor * descriptor = container->appSnapshotAtIndex(PermutedAppSnapshotIndex(appIndex))->descriptor();
+      const ::App::Descriptor * descriptor = container->appSnapshotAtIndex(PermutedAppSnapshotIndex(appIndex))->descriptor();
       appCell->setAppDescriptor(descriptor);
     } else {
       Ion::ExternalApps::App a = container->externalAppAtIndex(appIndex - container->numberOfBuiltinApps());
       appCell->setExternalApp(a);
     }
-=======
-    const ::App::Descriptor * descriptor = container->appSnapshotAtIndex(PermutedAppSnapshotIndex(appIndex))->descriptor();
-    appCell->setAppDescriptor(descriptor);
->>>>>>> ed11d85f
   }
 }
 
