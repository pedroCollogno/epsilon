#ifndef LIBA_LIMITS_H
#define LIBA_LIMITS_H

#define INT_MAX 0x7fffffff
<<<<<<< HEAD
#define CHAR_BIT 8
=======
#define INT_MIN 0x80000000
>>>>>>> 45fb163d

#endif<|MERGE_RESOLUTION|>--- conflicted
+++ resolved
@@ -1,11 +1,8 @@
 #ifndef LIBA_LIMITS_H
 #define LIBA_LIMITS_H
 
+#define CHAR_BIT 8
 #define INT_MAX 0x7fffffff
-<<<<<<< HEAD
-#define CHAR_BIT 8
-=======
 #define INT_MIN 0x80000000
->>>>>>> 45fb163d
 
 #endif