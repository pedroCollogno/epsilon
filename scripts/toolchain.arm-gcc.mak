CC = arm-none-eabi-gcc
CXX = arm-none-eabi-g++
LD = arm-none-eabi-gcc
GDB = arm-none-eabi-gdb
OBJCOPY = arm-none-eabi-objcopy
SIZE = arm-none-eabi-size

# Always generate debug information
SFLAGS += -ggdb3

<<<<<<< HEAD
# Put data/code symbols in their own subsection
# This allows the linker script to precisely place a given symbol
SFLAGS += -fdata-sections -ffunction-sections

# LTO ?= NOT(DEBUG)
=======
>>>>>>> 930165b5
ifeq ($(DEBUG),1)
LTO ?= 0
else
LTO ?= 1
endif

ifeq ($(LTO),1)
# Use link-time optimization if LTO=1
SFLAGS += -flto
else
# Otherwise, just get rid of unused symbols
LDFLAGS += -Wl,--gc-sections
endif

LDFLAGS += $(SFLAGS) -lgcc -Wl,-T,$(LDSCRIPT)

# To debug linker scripts, add the following line
# LDFLAGS += -Wl,-M<|MERGE_RESOLUTION|>--- conflicted
+++ resolved
@@ -8,14 +8,10 @@
 # Always generate debug information
 SFLAGS += -ggdb3
 
-<<<<<<< HEAD
 # Put data/code symbols in their own subsection
 # This allows the linker script to precisely place a given symbol
 SFLAGS += -fdata-sections -ffunction-sections
 
-# LTO ?= NOT(DEBUG)
-=======
->>>>>>> 930165b5
 ifeq ($(DEBUG),1)
 LTO ?= 0
 else
