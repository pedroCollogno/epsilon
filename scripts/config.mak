--- conflicted
+++ resolved
@@ -3,13 +3,8 @@
 PLATFORM ?= device
 DEBUG ?= 0
 
-<<<<<<< HEAD
-EPSILON_VERSION ?= 10.0.0
+EPSILON_VERSION ?= 11.0.0
 EPSILON_ONBOARDING_APP ?= 0
-=======
-EPSILON_VERSION ?= 11.0.0
-EPSILON_ONBOARDING_APP ?= 1
->>>>>>> 3345224d
 # Valid values are "none", "update", "beta"
 EPSILON_BOOT_PROMPT ?= none
 EPSILON_APPS ?= calculation graph code statistics probability solver sequence regression settings
