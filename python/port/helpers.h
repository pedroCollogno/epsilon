#ifndef PYTHON_PORT_HELPERS_H
#define PYTHON_PORT_HELPERS_H

#ifdef __cplusplus
extern "C" {
#endif
#include <stdbool.h>

<<<<<<< HEAD
/* should_interrupt effectively does something once every 20000 calls. It checks
 * if a key is down to raise an interruption flag. */
bool micropython_port_should_interrupt();
=======
void micropython_port_vm_hook_loop();
>>>>>>> 0eae57da

#ifdef __cplusplus
}
#endif

#endif<|MERGE_RESOLUTION|>--- conflicted
+++ resolved
@@ -6,13 +6,8 @@
 #endif
 #include <stdbool.h>
 
-<<<<<<< HEAD
-/* should_interrupt effectively does something once every 20000 calls. It checks
- * if a key is down to raise an interruption flag. */
+void micropython_port_vm_hook_loop();
 bool micropython_port_should_interrupt();
-=======
-void micropython_port_vm_hook_loop();
->>>>>>> 0eae57da
 
 #ifdef __cplusplus
 }
