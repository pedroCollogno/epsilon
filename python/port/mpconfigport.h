--- conflicted
+++ resolved
@@ -106,18 +106,11 @@
 
 #define MP_STATE_PORT MP_STATE_VM
 
-<<<<<<< HEAD
-extern const struct _mp_obj_module_t kandinsky_module;
+extern const struct _mp_obj_module_t modkandinsky_module;
+extern const struct _mp_obj_module_t modtime_module;
 extern const struct _mp_obj_module_t turtle_module;
 
 #define MICROPY_PORT_BUILTIN_MODULES \
-    { MP_ROM_QSTR(MP_QSTR_kandinsky), MP_ROM_PTR(&kandinsky_module) }, \
-    { MP_ROM_QSTR(MP_QSTR_turtle), MP_ROM_PTR(&turtle_module) }
-=======
-extern const struct _mp_obj_module_t modkandinsky_module;
-extern const struct _mp_obj_module_t modtime_module;
-
-#define MICROPY_PORT_BUILTIN_MODULES \
     { MP_ROM_QSTR(MP_QSTR_kandinsky), MP_ROM_PTR(&modkandinsky_module) }, \
-    { MP_ROM_QSTR(MP_QSTR_time), MP_ROM_PTR(&modtime_module) },
->>>>>>> 65c7e41b
+    { MP_ROM_QSTR(MP_QSTR_time), MP_ROM_PTR(&modtime_module) }, \
+    { MP_ROM_QSTR(MP_QSTR_turtle), MP_ROM_PTR(&turtle_module) }, \
