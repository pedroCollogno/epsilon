SFLAGS += -Ipython/src
SFLAGS += -Ipython/port

# How to maintain this Makefile
# - Copy PY_CORE_O_BASENAME from py.mk into py_objs
# - Copy select PY_EXTMOD_O_BASENAME from py.mk into extmod_objs
# - Edit special-case workarounds below as needed

py_objs = $(addprefix python/src/py/,\
  mpstate.o \
  nlr.o \
  nlrx86.o \
  nlrx64.o \
  nlrthumb.o \
  nlrxtensa.o \
  nlrsetjmp.o \
  malloc.o \
  gc.o \
  pystack.o \
  qstr.o \
  vstr.o \
  mpprint.o \
  unicode.o \
  mpz.o \
  reader.o \
  lexer.o \
  parse.o \
  scope.o \
  compile.o \
  emitcommon.o \
  emitbc.o \
  asmbase.o \
  asmx64.o \
  emitnx64.o \
  asmx86.o \
  emitnx86.o \
  asmthumb.o \
  emitnthumb.o \
  emitinlinethumb.o \
  asmarm.o \
  emitnarm.o \
  asmxtensa.o \
  emitnxtensa.o \
  emitinlinextensa.o \
  formatfloat.o \
  parsenumbase.o \
  parsenum.o \
  emitglue.o \
  persistentcode.o \
  runtime.o \
  runtime_utils.o \
  scheduler.o \
  nativeglue.o \
  stackctrl.o \
  argcheck.o \
  warning.o \
  map.o \
  obj.o \
  objarray.o \
  objattrtuple.o \
  objbool.o \
  objboundmeth.o \
  objcell.o \
  objclosure.o \
  objcomplex.o \
  objdeque.o \
  objdict.o \
  objenumerate.o \
  objexcept.o \
  objfilter.o \
  objfloat.o \
  objfun.o \
  objgenerator.o \
  objgetitemiter.o \
  objint.o \
  objint_longlong.o \
  objint_mpz.o \
  objlist.o \
  objmap.o \
  objmodule.o \
  objobject.o \
  objpolyiter.o \
  objproperty.o \
  objnone.o \
  objnamedtuple.o \
  objrange.o \
  objreversed.o \
  objset.o \
  objsingleton.o \
  objslice.o \
  objstr.o \
  objstrunicode.o \
  objstringio.o \
  objtuple.o \
  objtype.o \
  objzip.o \
  opmethods.o \
  sequence.o \
  stream.o \
  binary.o \
  builtinimport.o \
  builtinevex.o \
  builtinhelp.o \
  modarray.o \
  modbuiltins.o \
  modcollections.o \
  modgc.o \
  modio.o \
  modmath.o \
  modcmath.o \
  modmicropython.o \
  modstruct.o \
  modsys.o \
  moduerrno.o \
  modthread.o \
  vm.o \
  bc.o \
  showbc.o \
  repl.o \
  smallint.o \
  frozenmod.o \
)

extmod_objs += $(addprefix python/src/extmod/,\
  modurandom.o \
)

port_objs += $(addprefix python/port/,\
  port.o \
  builtins.o\
  helpers.o \
<<<<<<< HEAD
  modkandinsky.o \
  modkandinsky_impl.o \
  modturtle.o \
  modturtle_impl.o \
=======
  mod/kandinsky/modkandinsky.o \
  mod/kandinsky/modkandinsky_table.o \
  mod/time/modtime.o \
  mod/time/modtime_table.o \
>>>>>>> 65c7e41b
  mphalport.o \
)

# Workarounds

# Rename urandom to random
# In order to change the name of the micropython module 'urandom' to 'random'
# (without altering micropython files), we redefined the macro MP_QSTR_urandom
# by DMP_QSTR_random.
python/src/py/objmodule.o: SFLAGS += -DMP_QSTR_urandom="MP_QSTR_random"
python/src/extmod/modurandom.o: SFLAGS += -DMP_QSTR_urandom="MP_QSTR_random"

# Handle upward-growing stack
# Some platforms such as emscripten have a stack that grows up. We've rewritten
# the stack control file to handle this case.
py_objs := $(filter-out python/src/py/stackctrl.o, $(py_objs))
port_objs += python/port/stackctrl.o

# Fix the GC on emscripten
# With optimizations, register and stack variables might be held in a JavaScript
# local variables, which breaks garbage collection. Indeed, these JavaScript
# variables cannot be marked as root during garbage collection, which means that
# the heap objects they depend on will likely be destroyed. When the Python
# computing resumes, if necessary heap objects have been destroyed, the Python
# program crashes.
ifeq ($(PLATFORM),emscripten)
$(py_objs): SFLAGS := $(subst -Os,-O0,$(SFLAGS))
endif

# Icon dependency
python/port/modturtle_impl.cpp: python/port/turtle_icon.o

# QSTR generation

generated_headers += $(addprefix python/port/genhdr/, qstrdefs.generated.h)

python/port/genhdr/qstrdefs.generated.h: python/port/genhdr/qstrdefs.in.h
	@echo "QSTRDAT $@"
	$(Q) $(PYTHON) python/src/py/makeqstrdata.py $< > $@

products += python/port/genhdr/qstrdefs.generated.h

$(py_objs) $(extmod_objs) $(port_objs): python/port/genhdr/qstrdefs.generated.h

# List all objects needed

objs += $(extmod_objs) $(py_objs) $(port_objs) python/port/turtle_icon.o

app_images += python/port/turtle_icon.png<|MERGE_RESOLUTION|>--- conflicted
+++ resolved
@@ -129,17 +129,12 @@
   port.o \
   builtins.o\
   helpers.o \
-<<<<<<< HEAD
-  modkandinsky.o \
-  modkandinsky_impl.o \
   modturtle.o \
   modturtle_impl.o \
-=======
   mod/kandinsky/modkandinsky.o \
   mod/kandinsky/modkandinsky_table.o \
   mod/time/modtime.o \
   mod/time/modtime_table.o \
->>>>>>> 65c7e41b
   mphalport.o \
 )
 
