--- conflicted
+++ resolved
@@ -419,15 +419,6 @@
       (cursor->*handleSpecialEvents[i])();
       return true;
     }
-<<<<<<< HEAD
-=======
-    // The text is parsable, we create its layout an insert it.
-    Layout resultLayout = resultExpression.createLayout(Poincare::Preferences::sharedPreferences()->displayMode(), Poincare::PrintFloat::k_numberOfStoredSignificantDigits, true);
-    if (currentNumberOfLayouts + resultLayout.numberOfDescendants(true) >= k_maxNumberOfLayouts) {
-      return true;
-    }
-    insertLayoutAtCursor(resultLayout, resultExpression, forceCursorRightOfText, forceCursorLeftOfText);
->>>>>>> 84011458
   }
   if ((strcmp(text, "[") == 0) || (strcmp(text, "]") == 0)) {
     cursor->addEmptyMatrixLayout();
@@ -444,11 +435,11 @@
     return true;
   }
   // The text is parsable, we create its layout an insert it.
-  Layout resultLayout = resultExpression.createLayout(Poincare::Preferences::sharedPreferences()->displayMode(), Poincare::PrintFloat::k_numberOfStoredSignificantDigits);
+  Layout resultLayout = resultExpression.createLayout(Poincare::Preferences::sharedPreferences()->displayMode(), Poincare::PrintFloat::k_numberOfStoredSignificantDigits, true);
   if (currentNumberOfLayouts + resultLayout.numberOfDescendants(true) >= k_maxNumberOfLayouts) {
     return true;
   }
-  insertLayoutAtCursor(resultLayout, resultExpression, forceCursorRightOfText);
+  insertLayoutAtCursor(resultLayout, resultExpression, forceCursorRightOfText, forceCursorLeftOfText);
   return true;
 }
 
