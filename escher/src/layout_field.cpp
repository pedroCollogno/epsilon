--- conflicted
+++ resolved
@@ -408,7 +408,6 @@
 
   Poincare::LayoutCursor * cursor = m_contentView.cursor();
   // Handle special cases
-<<<<<<< HEAD
   Ion::Events::Event specialEvents[] = {Ion::Events::Division, Ion::Events::Exp, Ion::Events::Power, Ion::Events::Sqrt, Ion::Events::Square, Ion::Events::EE};
   AddLayoutPointer handleSpecialEvents[] = {&Poincare::LayoutCursor::addFractionLayoutAndCollapseSiblings, &Poincare::LayoutCursor::addEmptyExponentialLayout,  &Poincare::LayoutCursor::addEmptyPowerLayout,  &Poincare::LayoutCursor::addEmptySquareRootLayout, &Poincare::LayoutCursor::addEmptySquarePowerLayout, &Poincare::LayoutCursor::addEmptyTenPowerLayout};
   int numberOfSpecialEvents = sizeof(specialEvents)/sizeof(Ion::Events::Event);
@@ -420,49 +419,18 @@
       (cursor->*handleSpecialEvents[i])();
       return true;
     }
-=======
-  if (strcmp(text, Ion::Events::Division.text()) == 0) {
-    cursor->addFractionLayoutAndCollapseSiblings();
-  } else if (strcmp(text, Ion::Events::Exp.text()) == 0) {
-    cursor->addEmptyExponentialLayout();
-  } else if (strcmp(text, Ion::Events::Power.text()) == 0) {
-    cursor->addEmptyPowerLayout();
-  } else if (strcmp(text, Ion::Events::Sqrt.text()) == 0) {
-    cursor->addEmptySquareRootLayout();
-  } else if (strcmp(text, Ion::Events::Square.text()) == 0) {
-    cursor->addEmptySquarePowerLayout();
-  } else if (strcmp(text, Ion::Events::EE.text()) == 0) {
-    cursor->addEmptyTenPowerLayout();
-  } else if ((strcmp(text, "[") == 0) || (strcmp(text, "]") == 0)) {
-    cursor->addEmptyMatrixLayout();
-  } else {
-    Expression resultExpression = Expression::Parse(text, nullptr);
-    // If first inserted character was empty, cursor must be left of layout
-    bool forceCursorLeftOfText = !forceCursorRightOfText && text[0] == UCodePointEmpty;
-    if (resultExpression.isUninitialized()) {
-      // The text is not parsable (for instance, ",") and is added char by char.
-      KDSize previousLayoutSize = minimalSizeForOptimalDisplay();
-      cursor->insertText(text, forceCursorRightOfText, forceCursorLeftOfText);
-      reload(previousLayoutSize);
-      return true;
-    }
-    // The text is parsable, we create its layout an insert it.
-    Layout resultLayout = resultExpression.createLayout(Poincare::Preferences::sharedPreferences()->displayMode(), Poincare::PrintFloat::k_numberOfStoredSignificantDigits);
-    if (currentNumberOfLayouts + resultLayout.numberOfDescendants(true) >= k_maxNumberOfLayouts) {
-      return true;
-    }
-    insertLayoutAtCursor(resultLayout, resultExpression, forceCursorRightOfText, forceCursorLeftOfText);
->>>>>>> ed11d85f
   }
   if ((strcmp(text, "[") == 0) || (strcmp(text, "]") == 0)) {
     cursor->addEmptyMatrixLayout();
     return true;
   }
   Expression resultExpression = Expression::Parse(text, nullptr);
+  // If first inserted character was empty, cursor must be left of layout
+  bool forceCursorLeftOfText = !forceCursorRightOfText && text[0] == UCodePointEmpty;
   if (resultExpression.isUninitialized()) {
     // The text is not parsable (for instance, ",") and is added char by char.
     KDSize previousLayoutSize = minimalSizeForOptimalDisplay();
-    cursor->insertText(text, forceCursorRightOfText);
+    cursor->insertText(text, forceCursorRightOfText, forceCursorLeftOfText);
     reload(previousLayoutSize);
     return true;
   }
