#include <escher/text_field.h>
#include <escher/text_input_helpers.h>
#include <escher/clipboard.h>
#include <ion/unicode/utf8_decoder.h>
#include <ion/unicode/utf8_helper.h>
#include <assert.h>

static inline int minInt(int x, int y) { return x < y ? x : y; }

/* TextField::ContentView */

TextField::ContentView::ContentView(char * textBuffer, char * draftTextBuffer, size_t textBufferSize, const KDFont * font, float horizontalAlignment, float verticalAlignment, KDColor textColor, KDColor backgroundColor) :
  TextInput::ContentView(font),
  m_isEditing(false),
  m_textBuffer(textBuffer),
  m_draftTextBuffer(draftTextBuffer),
  m_currentDraftTextLength(0),
  m_textBufferSize(textBufferSize),
  m_horizontalAlignment(horizontalAlignment),
  m_verticalAlignment(verticalAlignment),
  m_textColor(textColor),
  m_backgroundColor(backgroundColor)
{
  assert(m_textBufferSize <= k_maxBufferSize);
  m_cursorLocation = draftTextBuffer;
}

void TextField::ContentView::setBackgroundColor(KDColor backgroundColor) {
  m_backgroundColor = backgroundColor;
  markRectAsDirty(bounds());
}

void TextField::ContentView::setTextColor(KDColor textColor) {
  m_textColor = textColor;
  markRectAsDirty(bounds());
}

void TextField::ContentView::setDraftTextBuffer(char * draftTextBuffer) {
  m_draftTextBuffer = draftTextBuffer;
}

void TextField::ContentView::drawRect(KDContext * ctx, KDRect rect) const {
  KDColor backgroundColor = m_backgroundColor;
  if (m_isEditing) {
    backgroundColor = KDColorWhite;
  }
  ctx->fillRect(bounds(), backgroundColor);
  ctx->drawString(text(), glyphFrameAtPosition(text(), text()).origin(), m_font, m_textColor, backgroundColor);
}

const char * TextField::ContentView::text() const {
  return const_cast<const char *>(m_isEditing ? m_draftTextBuffer : m_textBuffer);
}

void TextField::ContentView::setText(const char * text) {
  size_t textRealLength = strlen(text);
  int textLength = minInt(textRealLength, m_textBufferSize - 1);
  // Copy the text
  strlcpy(m_isEditing ? m_draftTextBuffer : m_textBuffer, text, m_textBufferSize);
  // Update the draft text length and cursor location
  if (m_isEditing || m_textBuffer == m_draftTextBuffer) {
    m_currentDraftTextLength = textLength;
  }
  markRectAsDirty(bounds());
}

void TextField::ContentView::setAlignment(float horizontalAlignment, float verticalAlignment) {
  m_horizontalAlignment = horizontalAlignment;
  m_verticalAlignment = verticalAlignment;
  markRectAsDirty(bounds());
}

void TextField::ContentView::setEditing(bool isEditing, bool reinitDrafBuffer) {
  if (m_isEditing == isEditing && !reinitDrafBuffer) {
    return;
  }
  m_isEditing = isEditing;
  if (reinitDrafBuffer) {
    reinitDraftTextBuffer();
  }
  m_currentDraftTextLength = strlen(m_draftTextBuffer);
  if (m_cursorLocation < m_draftTextBuffer
      || m_cursorLocation > m_draftTextBuffer + m_currentDraftTextLength)
  {
    m_cursorLocation = m_draftTextBuffer + m_currentDraftTextLength;
  }
  markRectAsDirty(bounds());
  layoutSubviews();
}

void TextField::ContentView::reinitDraftTextBuffer() {
  /* We first need to clear the buffer, otherwise setCursorLocation might do
   * various operations on a buffer with maybe non-initialized content, such as
   * stringSize, etc. Those operation might be perilous on non-UTF8 content. */
  m_draftTextBuffer[0] = 0;
  m_currentDraftTextLength = 0;
  setCursorLocation(m_draftTextBuffer);
}

bool TextField::ContentView::insertTextAtLocation(const char * text, const char * location) {
  assert(m_isEditing);

  int textSize = strlen(text);
  if (m_currentDraftTextLength + textSize >= m_textBufferSize || textSize == 0) {
    return false;
  }

  memmove(const_cast<char *>(location + textSize), location, (m_draftTextBuffer + m_currentDraftTextLength + 1) - location);

  // Caution! One byte will be overridden by the null-terminating char of strlcpy
  char * overridenByteLocation = const_cast<char *>(location + strlen(text));
  char overridenByte = *overridenByteLocation;
  strlcpy(const_cast<char *>(location), text, (m_draftTextBuffer + m_textBufferSize) - location);
  assert(overridenByteLocation < m_draftTextBuffer + m_textBufferSize);
  *overridenByteLocation = overridenByte;
  m_currentDraftTextLength += textSize;

  UTF8Decoder decoder(m_draftTextBuffer);
  const char * codePointPointer = decoder.stringPosition();
  CodePoint codePoint = decoder.nextCodePoint();
  assert(!codePoint.isCombining());
  while (codePoint != UCodePointNull) {
    assert(codePointPointer < m_draftTextBuffer + m_textBufferSize);
    if (codePoint == '\n') {
      assert(UTF8Decoder::CharSizeOfCodePoint('\n') == 1);
      *(const_cast<char *>(codePointPointer)) = 0;
      m_currentDraftTextLength = codePointPointer - m_draftTextBuffer;
      break;
    }
    codePointPointer = decoder.stringPosition();
    codePoint = decoder.nextCodePoint();
  }

  reloadRectFromPosition(m_horizontalAlignment == 0.0f ? location : m_draftTextBuffer);
  return true;
}

KDSize TextField::ContentView::minimalSizeForOptimalDisplay() const {
  KDSize stringSize = m_font->stringSize(text());
  assert(stringSize.height() == m_font->glyphSize().height());
  if (m_isEditing) {
    return KDSize(stringSize.width() + m_cursorView.minimalSizeForOptimalDisplay().width(), stringSize.height());
  }
  return stringSize;
}

bool TextField::ContentView::removeCodePoint() {
  assert(m_isEditing);

  if (m_horizontalAlignment > 0.0f) {
    /* Reload the view. If we do it later, the text beins supposedly shorter, we
     *  will not clean the first char. */
    reloadRectFromPosition(m_draftTextBuffer);
  }
  // Remove the code point if possible
  CodePoint removedCodePoint = 0;
  int removedSize = UTF8Helper::RemovePreviousCodePoint(m_draftTextBuffer, const_cast<char *>(cursorLocation()), &removedCodePoint);
  if (removedSize == 0) {
    assert(cursorLocation() == m_draftTextBuffer);
    return false;
  }

  // Update the draft buffer length
  m_currentDraftTextLength-= removedSize;
  assert(m_draftTextBuffer[m_currentDraftTextLength] == 0);

  // Set the cursor location and reload the view
  assert(cursorLocation() - removedSize >= m_draftTextBuffer);
  setCursorLocation(cursorLocation() - removedSize);
  if (m_horizontalAlignment == 0.0f) {
    reloadRectFromPosition(cursorLocation());
  }
  layoutSubviews();
  return true;
}

bool TextField::ContentView::removeEndOfLine() {
  assert(m_isEditing);
  size_t lengthToCursor = (size_t)(cursorLocation() - m_draftTextBuffer);
  if (m_currentDraftTextLength == lengthToCursor) {
    return false;
  }
  reloadRectFromPosition(m_horizontalAlignment == 0.0f ? cursorLocation() : m_draftTextBuffer);
  m_currentDraftTextLength = lengthToCursor;
  *(const_cast<char *>(cursorLocation())) = 0;
  layoutSubviews();
  return true;
}

void TextField::ContentView::willModifyTextBuffer() {
  assert(m_isEditing);
  /* This method should be called when the buffer is modified outside the
   * content view, for instance from the textfield directly. */
  reloadRectFromPosition(m_draftTextBuffer);
}

void TextField::ContentView::didModifyTextBuffer() {
  /* This method should be called when the buffer is modified outside the
   * content view, for instance from the textfield directly. */
  m_currentDraftTextLength = strlen(m_draftTextBuffer);
  layoutSubviews();
}

void TextField::ContentView::layoutSubviews() {
  if (!m_isEditing) {
    m_cursorView.setFrame(KDRectZero);
    return;
  }
  TextInput::ContentView::layoutSubviews();
}

KDRect TextField::ContentView::glyphFrameAtPosition(const char * buffer, const char * position) const {
  assert(buffer != nullptr && position != nullptr);
  assert(position >= buffer);
  KDSize glyphSize = m_font->glyphSize();
  KDCoordinate cursorWidth = m_cursorView.minimalSizeForOptimalDisplay().width();
  KDCoordinate horizontalOffset = m_horizontalAlignment == 0.0f ? 0.0f :
    m_horizontalAlignment * (m_frame.width() - m_font->stringSize(buffer).width() - cursorWidth);
  return KDRect(
      horizontalOffset + m_font->stringSizeUntil(buffer, position).width(),
      m_verticalAlignment * (m_frame.height() - glyphSize.height()),
      glyphSize);
}

/* TextField */

TextField::TextField(Responder * parentResponder, char * textBuffer, char * draftTextBuffer,
    size_t textBufferSize, InputEventHandlerDelegate * inputEventHandlerDelegate, TextFieldDelegate * delegate, bool hasTwoBuffers, const KDFont * font,
    float horizontalAlignment, float verticalAlignment, KDColor textColor, KDColor backgroundColor) :
  TextInput(parentResponder, &m_contentView),
  EditableField(inputEventHandlerDelegate),
  m_contentView(textBuffer, draftTextBuffer, textBufferSize, font, horizontalAlignment, verticalAlignment, textColor, backgroundColor),
  m_hasTwoBuffers(hasTwoBuffers),
  m_delegate(delegate)
{
}

void TextField::setBackgroundColor(KDColor backgroundColor) {
  ScrollView::setBackgroundColor(backgroundColor);
  m_contentView.setBackgroundColor(backgroundColor);
}

void TextField::setTextColor(KDColor textColor) {
  m_contentView.setTextColor(textColor);
}

void TextField::setDraftTextBuffer(char * draftTextBuffer) {
  m_contentView.setDraftTextBuffer(draftTextBuffer);
}

bool TextField::isEditing() const {
  return m_contentView.isEditing();
}

size_t TextField::draftTextLength() const {
  assert(isEditing());
  return m_contentView.editedTextLength();
}

void TextField::setText(const char * text) {
  reloadScroll();
  m_contentView.setText(text);
  /* Set the cursor location here and not in ContentView::setText so that
   * TextInput::willSetCursorLocation is called. */
  setCursorLocation(m_contentView.draftTextBuffer()+strlen(text));
}

void TextField::setAlignment(float horizontalAlignment, float verticalAlignment) {
  m_contentView.setAlignment(horizontalAlignment, verticalAlignment);
}

void TextField::setEditing(bool isEditing, bool reinitDrafBuffer) {
  m_contentView.setEditing(isEditing, reinitDrafBuffer);
  if (reinitDrafBuffer) {
    reloadScroll();
  }
}

bool TextField::privateHandleEvent(Ion::Events::Event event) {
  // Handle Toolbox or Var event
  if (handleBoxEvent(app(), event)) {
    if (!isEditing()) {
      setEditing(true);
    }
    return true;
  }
  if (isEditing() && shouldFinishEditing(event)) {
    char bufferText[ContentView::k_maxBufferSize];
    const char * cursorLoc = cursorLocation();
    if (m_hasTwoBuffers) {
      strlcpy(bufferText, m_contentView.textBuffer(), ContentView::k_maxBufferSize);
      strlcpy(m_contentView.textBuffer(), m_contentView.draftTextBuffer(), m_contentView.bufferSize());
    }
    /* If textFieldDidFinishEditing displays a pop-up (because of an unvalid
     * text for instance), the text field will call willResignFirstResponder.
     * This will call textFieldDidAbortEditing if the textfield is still editing,
     * which we do not want, as we are not really aborting edition, just
     * displaying a pop-up before returning to edition.
     * We thus set editing to false. */
    setEditing(false, m_hasTwoBuffers);
    if (m_delegate->textFieldDidFinishEditing(this, text(), event)) {
      /* We allow overscroll to avoid calling layoutSubviews twice because the
       * content might have changed. */
      reloadScroll(true);
      return true;
    }
    setEditing(true, false);
    if (m_hasTwoBuffers) {
      /* If the text was refused (textInputDidFinishEditing returned false, we
       * reset the textfield in the same state as before */
      setText(m_contentView.textBuffer());
      strlcpy(m_contentView.textBuffer(), bufferText, ContentView::k_maxBufferSize);
      setCursorLocation(cursorLoc);
    }
    return true;
  }
  /* If a move event was not caught before, we handle it here to avoid bubbling
   * the event up. */
  if (isEditing()
      && (event == Ion::Events::Up
        || event == Ion::Events::Down
        || event == Ion::Events::Left
        || event == Ion::Events::Right))
  {
    return true;
  }
  if (event == Ion::Events::Backspace && isEditing()) {
    return removeCodePoint();
  }
  if (event == Ion::Events::Back && isEditing()) {
    setEditing(false, m_hasTwoBuffers);
    m_delegate->textFieldDidAbortEditing(this);
    reloadScroll(true);
    return true;
  }
  if (event == Ion::Events::Clear && isEditing()) {
    if (!removeEndOfLine()) {
      removeWholeText();
    }
    return true;
  }
  if (event == Ion::Events::Copy && !isEditing()) {
    Clipboard::sharedClipboard()->store(text());
    return true;
  }
  if (event == Ion::Events::Cut && !isEditing()) {
    Clipboard::sharedClipboard()->store(text());
    setEditing(true, true);
    return true;
  }
  return false;
}

CodePoint TextField::XNTCodePoint(CodePoint defaultXNTCodePoint) {
  static constexpr struct { const char *name; char xnt; } sFunctions[] = {
    { "diff", 'x' }, { "int", 'x' },
    { "product", 'n' }, { "sum", 'n' }
  };
  /* Let's assume everything before the cursor is nested correctly, which is
   * reasonable if the expression is being entered left-to-right. */
  const char * text = this->text();
<<<<<<< HEAD
  const char * location = cursorLocation();
  UTF8Decoder decoder(text, text + (location - m_contentView.draftTextBuffer()));
  unsigned level = 0;
  while (location > m_contentView.draftTextBuffer()) {
=======
  assert(text == m_contentView.draftTextBuffer());
  const char * location = cursorLocation();
  UTF8Decoder decoder(text, location);
  unsigned level = 0;
  while (location > text) {
>>>>>>> c1c28076
    CodePoint c = decoder.previousCodePoint();
    location = decoder.stringPosition();
    switch (c) {
      case '(':
        // Check if we are skipping to the next matching '('.
        if (level > 0) {
          level--;
          break;
        }
        // Skip over whitespace.
<<<<<<< HEAD
        while (location > m_contentView.draftTextBuffer() && decoder.previousCodePoint() == ' ') {
=======
        while (location > text && decoder.previousCodePoint() == ' ') {
>>>>>>> c1c28076
          location = decoder.stringPosition();
        }
        location = decoder.stringPosition();
        // We found the next innermost function we are currently in.
        for (size_t i = 0; i < sizeof(sFunctions)/sizeof(sFunctions[0]); i++) {
          const char * name = sFunctions[i].name;
          size_t length = strlen(name);
<<<<<<< HEAD
          if (location >= (m_contentView.draftTextBuffer() + length) && memcmp(&text[(location - m_contentView.draftTextBuffer()) - length], name, length) == 0) {
=======
          if ((location >= text + length) && memcmp(&text[(location - text) - length], name, length) == 0) {
>>>>>>> c1c28076
            return sFunctions[i].xnt;
          }
        }
        break;
      case ',':
        // Commas encountered while skipping to the next matching '(' should be ignored.
        if (level) {
          break;
        }
        // FALLTHROUGH
      case ')':
        // Skip to the next matching '('.
        level++;
        break;
    }
  }

  // Fallback to the default
  return defaultXNTCodePoint;
}

bool TextField::handleEvent(Ion::Events::Event event) {
  assert(m_delegate != nullptr);
  size_t previousTextLength = strlen(text());
  bool didHandleEvent = false;
  if (privateHandleMoveEvent(event)) {
    didHandleEvent = true;
  } else if (m_delegate->textFieldDidReceiveEvent(this, event)) {
    return true;
  } else if (event.hasText()) {
    return handleEventWithText(event.text());
  } else if (event == Ion::Events::Paste) {
    return handleEventWithText(Clipboard::sharedClipboard()->storedText());
  } else if ((event == Ion::Events::OK || event == Ion::Events::EXE) && !isEditing()) {
    return handleEventWithText(m_contentView.textBuffer());
  }
  if (!didHandleEvent) {
    didHandleEvent = privateHandleEvent(event);
  }
  return m_delegate->textFieldDidHandleEvent(this, didHandleEvent, strlen(text()) != previousTextLength);
}

void TextField::scrollToCursor() {
  if (!isEditing()) {
    return;
  }
  return TextInput::scrollToCursor();
}

bool TextField::privateHandleMoveEvent(Ion::Events::Event event) {
  if (event == Ion::Events::Left && isEditing() && cursorLocation() > m_contentView.draftTextBuffer()) {
    assert(isEditing());
    UTF8Decoder decoder(m_contentView.draftTextBuffer(), cursorLocation());
    decoder.previousCodePoint();
    return setCursorLocation(decoder.stringPosition());
  }
  if (event == Ion::Events::ShiftLeft && isEditing()) {
    assert(isEditing());
    return setCursorLocation(m_contentView.draftTextBuffer());
  }
  if (event == Ion::Events::Right && isEditing() && cursorLocation() < m_contentView.draftTextBuffer() + draftTextLength()) {
    assert(isEditing());
    UTF8Decoder decoder(cursorLocation());
    decoder.nextCodePoint();
    return setCursorLocation(decoder.stringPosition());
  }
  if (event == Ion::Events::ShiftRight && isEditing()) {
    assert(isEditing());
    return setCursorLocation(m_contentView.draftTextBuffer() + draftTextLength());
  }
  return false;
}

bool TextField::handleEventWithText(const char * eventText, bool indentation, bool forceCursorRightOfText) {
  size_t previousTextLength = strlen(text());

  if (!isEditing()) {
    setEditing(true);
  }

  assert(isEditing());

  if (eventText[0] == 0) {
    /* For instance, the event might be EXE on a non-editing text field to start
     * edition. */
    setCursorLocation(m_contentView.draftTextBuffer());
    return m_delegate->textFieldDidHandleEvent(this, true, previousTextLength != 0);
  }

  // Remove the Empty code points
  constexpr int bufferSize = TextField::maxBufferSize();
  char buffer[bufferSize];
  UTF8Helper::CopyAndRemoveCodePoint(buffer, bufferSize, eventText, UCodePointEmpty);

  const char * nextCursorLocation = m_contentView.draftTextBuffer() + draftTextLength();
  if (insertTextAtLocation(buffer, cursorLocation())) {
    /* The cursor position depends on the text as we sometimes want to position
     * the cursor at the end of the text and sometimes after the first
     * parenthesis. */
    nextCursorLocation = cursorLocation();
    if (forceCursorRightOfText) {
      nextCursorLocation+= strlen(buffer);
    } else {
      nextCursorLocation+= TextInputHelpers::CursorPositionInCommand(eventText) - eventText;
    }
  }
  setCursorLocation(nextCursorLocation);
  return m_delegate->textFieldDidHandleEvent(this, true, strlen(text()) != previousTextLength);
}

void TextField::removeWholeText() {
  setEditing(true, true);
}<|MERGE_RESOLUTION|>--- conflicted
+++ resolved
@@ -359,18 +359,11 @@
   /* Let's assume everything before the cursor is nested correctly, which is
    * reasonable if the expression is being entered left-to-right. */
   const char * text = this->text();
-<<<<<<< HEAD
-  const char * location = cursorLocation();
-  UTF8Decoder decoder(text, text + (location - m_contentView.draftTextBuffer()));
-  unsigned level = 0;
-  while (location > m_contentView.draftTextBuffer()) {
-=======
   assert(text == m_contentView.draftTextBuffer());
   const char * location = cursorLocation();
   UTF8Decoder decoder(text, location);
   unsigned level = 0;
   while (location > text) {
->>>>>>> c1c28076
     CodePoint c = decoder.previousCodePoint();
     location = decoder.stringPosition();
     switch (c) {
@@ -381,11 +374,7 @@
           break;
         }
         // Skip over whitespace.
-<<<<<<< HEAD
-        while (location > m_contentView.draftTextBuffer() && decoder.previousCodePoint() == ' ') {
-=======
         while (location > text && decoder.previousCodePoint() == ' ') {
->>>>>>> c1c28076
           location = decoder.stringPosition();
         }
         location = decoder.stringPosition();
@@ -393,11 +382,7 @@
         for (size_t i = 0; i < sizeof(sFunctions)/sizeof(sFunctions[0]); i++) {
           const char * name = sFunctions[i].name;
           size_t length = strlen(name);
-<<<<<<< HEAD
-          if (location >= (m_contentView.draftTextBuffer() + length) && memcmp(&text[(location - m_contentView.draftTextBuffer()) - length], name, length) == 0) {
-=======
           if ((location >= text + length) && memcmp(&text[(location - text) - length], name, length) == 0) {
->>>>>>> c1c28076
             return sFunctions[i].xnt;
           }
         }
