#ifndef POINCARE_OPPOSITE_H
#define POINCARE_OPPOSITE_H

#include <poincare/static_hierarchy.h>
#include <poincare/layout_engine.h>
#include <poincare/approximation_engine.h>

namespace Poincare {

class Opposite : public StaticHierarchy<1> {
  using StaticHierarchy<1>::StaticHierarchy;
public:
  Expression * clone() const override;
  Type type() const override;
  int polynomialDegree(char symbolName) const override;
  Sign sign() const override;
  template<typename T> static std::complex<T> compute(const std::complex<T> c, AngleUnit angleUnit);
private:
  /* Layout */
  bool needParenthesisWithParent(const Expression * e) const override;
<<<<<<< HEAD
  ExpressionLayout * createLayout(PrintFloat::Mode floatDisplayMode, int numberOfSignificantDigits) const override;
  int writeTextInBuffer(char * buffer, int bufferSize, PrintFloat::Mode floatDisplayMode, int numberOfSignificantDigits) const override;
=======
  LayoutRef privateCreateLayout(PrintFloat::Mode floatDisplayMode, ComplexFormat complexFormat) const override;
  int writeTextInBuffer(char * buffer, int bufferSize, int numberOfSignificantDigits = PrintFloat::k_numberOfStoredSignificantDigits) const override;
>>>>>>> b1640449
  /* Simplification */
  Expression * shallowReduce(Context& context, AngleUnit angleUnit) override;
  /* Evaluation */
  Evaluation<float> * privateApproximate(SinglePrecision p, Context& context, AngleUnit angleUnit) const override {
    return ApproximationEngine::map<float>(this, context, angleUnit, compute<float>);
  }
  Evaluation<double> * privateApproximate(DoublePrecision p, Context& context, AngleUnit angleUnit) const override {
    return ApproximationEngine::map<double>(this, context, angleUnit, compute<double>);
  }
};

}

#endif<|MERGE_RESOLUTION|>--- conflicted
+++ resolved
@@ -18,13 +18,8 @@
 private:
   /* Layout */
   bool needParenthesisWithParent(const Expression * e) const override;
-<<<<<<< HEAD
-  ExpressionLayout * createLayout(PrintFloat::Mode floatDisplayMode, int numberOfSignificantDigits) const override;
+  LayoutRef createLayout(PrintFloat::Mode floatDisplayMode, int numberOfSignificantDigits) const override;
   int writeTextInBuffer(char * buffer, int bufferSize, PrintFloat::Mode floatDisplayMode, int numberOfSignificantDigits) const override;
-=======
-  LayoutRef privateCreateLayout(PrintFloat::Mode floatDisplayMode, ComplexFormat complexFormat) const override;
-  int writeTextInBuffer(char * buffer, int bufferSize, int numberOfSignificantDigits = PrintFloat::k_numberOfStoredSignificantDigits) const override;
->>>>>>> b1640449
   /* Simplification */
   Expression * shallowReduce(Context& context, AngleUnit angleUnit) override;
   /* Evaluation */
