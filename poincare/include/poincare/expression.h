--- conflicted
+++ resolved
@@ -247,13 +247,8 @@
   bool isEqualToItsApproximationLayout(Expression * approximation, int bufferSize, AngleUnit angleUnit, PrintFloat::Mode floatDisplayMode, int numberOfSignificantDigits, Context & context);
 
   /* Layout Engine */
-<<<<<<< HEAD
-  virtual ExpressionLayout * createLayout(PrintFloat::Mode floatDisplayMode, int numberOfSignificantDigits) const = 0; // Returned object must be deleted
+  virtual LayoutRef createLayout(PrintFloat::Mode floatDisplayMode, int numberOfSignificantDigits) const = 0;
   virtual int writeTextInBuffer(char * buffer, int bufferSize, PrintFloat::Mode floatDisplayMode, int numberOfSignificantDigits = PrintFloat::k_numberOfStoredSignificantDigits) const = 0;
-=======
-  LayoutRef createLayout(PrintFloat::Mode floatDisplayMode = PrintFloat::Mode::Default, ComplexFormat complexFormat = ComplexFormat::Default) const;
-  virtual int writeTextInBuffer(char * buffer, int bufferSize, int numberOfSignificantDigits = PrintFloat::k_numberOfStoredSignificantDigits) const = 0;
->>>>>>> 3c44a554
 
   /* Simplification */
   static Expression * ParseAndSimplify(const char * text, Context & context, AngleUnit angleUnit);
@@ -319,11 +314,6 @@
   virtual int simplificationOrderGreaterType(const Expression * e, bool canBeInterrupted) const { return -1; }
   //TODO: What should be the implementation for complex?
   virtual int simplificationOrderSameType(const Expression * e, bool canBeInterrupted) const { return 0; }
-<<<<<<< HEAD
-=======
-  /* Layout Engine */
-  virtual LayoutRef privateCreateLayout(PrintFloat::Mode floatDisplayMode, ComplexFormat complexFormat) const = 0;
->>>>>>> 3c44a554
   /* Simplification */
   Expression * deepBeautify(Context & context, AngleUnit angleUnit);
   Expression * deepReduce(Context & context, AngleUnit angleUnit);
