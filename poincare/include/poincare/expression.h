--- conflicted
+++ resolved
@@ -76,13 +76,10 @@
   friend class Trigonometry;
   friend class ApproximationEngine;
   friend class SimplificationEngine;
-<<<<<<< HEAD
-  friend class LayoutEngine;
+  friend class LayoutEngine; //TODO MERGE SAISIEJOLIE: Remove?
   friend class Complex<float>;
   friend class Complex<double>;
-=======
   friend class EmptyExpression;
->>>>>>> 90068b5c
 
 public:
   enum class Type : uint8_t {
