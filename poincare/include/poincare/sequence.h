--- conflicted
+++ resolved
@@ -10,15 +10,9 @@
 class Sequence : public StaticHierarchy<3>  {
   using StaticHierarchy<3>::StaticHierarchy;
 private:
-<<<<<<< HEAD
-  ExpressionLayout * createLayout(PrintFloat::Mode floatDisplayMode, int numberOfSignificantDigits) const override;
+  LayoutRef createLayout(PrintFloat::Mode floatDisplayMode, int numberOfSignificantDigits) const override;
   int writeTextInBuffer(char * buffer, int bufferSize, PrintFloat::Mode floatDisplayMode, int numberOfSignificantDigits) const override {
     return LayoutEngine::writePrefixExpressionTextInBuffer(this, buffer, bufferSize, floatDisplayMode, numberOfSignificantDigits, name());
-=======
-  LayoutRef privateCreateLayout(PrintFloat::Mode floatDisplayMode, ComplexFormat complexFormat) const override;
-  int writeTextInBuffer(char * buffer, int bufferSize, int numberOfSignificantDigits = PrintFloat::k_numberOfStoredSignificantDigits) const override {
-    return LayoutEngine::writePrefixExpressionTextInBuffer(this, buffer, bufferSize, numberOfSignificantDigits, name());
->>>>>>> 3c44a554
   }
   virtual LayoutRef createSequenceLayout(LayoutRef subscriptLayout, LayoutRef superscriptLayout, LayoutRef argumentLayout) const = 0;
   virtual const char * name() const = 0;
