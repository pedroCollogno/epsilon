#ifndef POINCARE_STORE_H
#define POINCARE_STORE_H

#include <poincare/expression.h>
#include <poincare/symbol.h>
#include <poincare/static_hierarchy.h>
#include <poincare/layout_engine.h>
#include <poincare/evaluation.h>

namespace Poincare {

class Store : public StaticHierarchy<2> {
public:
  using StaticHierarchy<2>::StaticHierarchy;
  Type type() const override;
  Expression * clone() const override;
  int polynomialDegree(char symbolName) const override;
private:
  /* Simplification */
  Expression * shallowReduce(Context& context, AngleUnit angleUnit) override;
  /* Layout */
<<<<<<< HEAD
  ExpressionLayout * createLayout(PrintFloat::Mode floatDisplayMode, int numberOfSignificantDigits) const override;
  int writeTextInBuffer(char * buffer, int bufferSize, PrintFloat::Mode floatDisplayMode, int numberOfSignificantDigits) const override;
=======
  LayoutRef privateCreateLayout(PrintFloat::Mode floatDisplayMode, ComplexFormat complexFormat) const override;
  int writeTextInBuffer(char * buffer, int bufferSize, int numberOfSignificantDigits = PrintFloat::k_numberOfStoredSignificantDigits) const override;
>>>>>>> 3c44a554
  /* Evalutation */
  Evaluation<float> * privateApproximate(SinglePrecision p, Context& context, AngleUnit angleUnit) const override { return templatedApproximate<float>(context, angleUnit); }
  Evaluation<double> * privateApproximate(DoublePrecision p, Context& context, AngleUnit angleUnit) const override { return templatedApproximate<double>(context, angleUnit); }
  template<typename T> Evaluation<T> * templatedApproximate(Context& context, AngleUnit angleUnit) const;

  const Symbol * symbol() const { return static_cast<const Symbol *>(operand(1)); }
  const Expression * value() const { return operand(0); }
};

}

#endif<|MERGE_RESOLUTION|>--- conflicted
+++ resolved
@@ -19,13 +19,8 @@
   /* Simplification */
   Expression * shallowReduce(Context& context, AngleUnit angleUnit) override;
   /* Layout */
-<<<<<<< HEAD
-  ExpressionLayout * createLayout(PrintFloat::Mode floatDisplayMode, int numberOfSignificantDigits) const override;
+  LayoutRef createLayout(PrintFloat::Mode floatDisplayMode, int numberOfSignificantDigits) const override;
   int writeTextInBuffer(char * buffer, int bufferSize, PrintFloat::Mode floatDisplayMode, int numberOfSignificantDigits) const override;
-=======
-  LayoutRef privateCreateLayout(PrintFloat::Mode floatDisplayMode, ComplexFormat complexFormat) const override;
-  int writeTextInBuffer(char * buffer, int bufferSize, int numberOfSignificantDigits = PrintFloat::k_numberOfStoredSignificantDigits) const override;
->>>>>>> 3c44a554
   /* Evalutation */
   Evaluation<float> * privateApproximate(SinglePrecision p, Context& context, AngleUnit angleUnit) const override { return templatedApproximate<float>(context, angleUnit); }
   Evaluation<double> * privateApproximate(DoublePrecision p, Context& context, AngleUnit angleUnit) const override { return templatedApproximate<double>(context, angleUnit); }
