#ifndef POINCARE_GLOBAL_CONTEXT_H
#define POINCARE_GLOBAL_CONTEXT_H

#include <poincare/context.h>
#include <poincare/matrix.h>
#include <poincare/approximation.h>
#include <poincare/decimal.h>

namespace Poincare {

class Integer;

/* The global context only stores symbols A-Z, L1-L9 and M1-M9 */

class GlobalContext : public Context {
public:
  GlobalContext();
  ~GlobalContext();
  GlobalContext(const GlobalContext& other) = delete;
  GlobalContext(GlobalContext&& other) = delete;
  GlobalContext& operator=(const GlobalContext& other) = delete;
  GlobalContext& operator=(GlobalContext&& other) = delete;
  /* The expression recorded in global context is already a expression.
   * Otherwise, we would need the context and the angle unit to evaluate it */
  const Expression * expressionForSymbol(const Symbol * symbol) override;
<<<<<<< HEAD
  ExpressionLayout * expressionLayoutForSymbol(const Symbol * symbol, int numberOfSignificantDigits);
=======
  LayoutRef layoutRefForSymbol(const Symbol * symbol);
>>>>>>> f13a8425
  void setExpressionForSymbolName(const Expression * expression, const Symbol * symbol, Context & context) override;
  static constexpr uint16_t k_maxNumberOfScalarExpressions = 26;
  static constexpr uint16_t k_maxNumberOfListExpressions = 10;
  static constexpr uint16_t k_maxNumberOfMatrixExpressions = 10;
private:
  static Decimal * defaultExpression();
  int symbolIndex(const Symbol * symbol) const;
  Expression * m_expressions[k_maxNumberOfScalarExpressions];
  Matrix * m_matrixExpressions[k_maxNumberOfMatrixExpressions];
  /* Matrix layout memoization */
<<<<<<< HEAD
  ExpressionLayout * m_matrixLayout[k_maxNumberOfMatrixExpressions];
  Approximation<double> m_pi;
  Approximation<double> m_e;
  Approximation<double> m_i;
=======
  LayoutRef m_matrixLayouts[k_maxNumberOfMatrixExpressions];
  Complex<double> m_pi;
  Complex<double> m_e;
  Complex<double> m_i;
>>>>>>> f13a8425
};

}

#endif<|MERGE_RESOLUTION|>--- conflicted
+++ resolved
@@ -23,11 +23,7 @@
   /* The expression recorded in global context is already a expression.
    * Otherwise, we would need the context and the angle unit to evaluate it */
   const Expression * expressionForSymbol(const Symbol * symbol) override;
-<<<<<<< HEAD
-  ExpressionLayout * expressionLayoutForSymbol(const Symbol * symbol, int numberOfSignificantDigits);
-=======
-  LayoutRef layoutRefForSymbol(const Symbol * symbol);
->>>>>>> f13a8425
+  LayoutRef layoutForSymbol(const Symbol * symbol, int numberOfSignificantDigits);
   void setExpressionForSymbolName(const Expression * expression, const Symbol * symbol, Context & context) override;
   static constexpr uint16_t k_maxNumberOfScalarExpressions = 26;
   static constexpr uint16_t k_maxNumberOfListExpressions = 10;
@@ -38,17 +34,10 @@
   Expression * m_expressions[k_maxNumberOfScalarExpressions];
   Matrix * m_matrixExpressions[k_maxNumberOfMatrixExpressions];
   /* Matrix layout memoization */
-<<<<<<< HEAD
-  ExpressionLayout * m_matrixLayout[k_maxNumberOfMatrixExpressions];
+  LayoutRef m_matrixLayouts[k_maxNumberOfMatrixExpressions];
   Approximation<double> m_pi;
   Approximation<double> m_e;
   Approximation<double> m_i;
-=======
-  LayoutRef m_matrixLayouts[k_maxNumberOfMatrixExpressions];
-  Complex<double> m_pi;
-  Complex<double> m_e;
-  Complex<double> m_i;
->>>>>>> f13a8425
 };
 
 }
