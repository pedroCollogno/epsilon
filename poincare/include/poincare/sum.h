#ifndef POINCARE_SUM_H
#define POINCARE_SUM_H

#include <poincare/sequence.h>

namespace Poincare {

class Sum : public Sequence {
  using Sequence::Sequence;
public:
  Type type() const override;
  Expression * clone() const override;
private:
  const char * name() const override;
  int emptySequenceValue() const override;
<<<<<<< HEAD
  ExpressionLayout * createSequenceLayoutWithArgumentLayouts(ExpressionLayout * argumentLayout, ExpressionLayout * subscriptLayout, ExpressionLayout * superscriptLayout) const override;
  Evaluation<double> * evaluateWithNextTerm(DoublePrecision p, Evaluation<double> * a, Evaluation<double> * b) const override {
=======
  LayoutRef createSequenceLayout(LayoutRef argumentLayout, LayoutRef subscriptLayout, LayoutRef superscriptLayout) const override;
  Expression * evaluateWithNextTerm(DoublePrecision p, Expression * a, Expression * b) const override {
>>>>>>> b1640449
    return templatedApproximateWithNextTerm<double>(a, b);
  }
  Evaluation<float> * evaluateWithNextTerm(SinglePrecision p, Evaluation<float> * a, Evaluation<float> * b) const override {
    return templatedApproximateWithNextTerm<float>(a, b);
  }
  template<typename T> Evaluation<T> * templatedApproximateWithNextTerm(Evaluation<T> * a, Evaluation<T> * b) const;
};

}

#endif<|MERGE_RESOLUTION|>--- conflicted
+++ resolved
@@ -13,13 +13,8 @@
 private:
   const char * name() const override;
   int emptySequenceValue() const override;
-<<<<<<< HEAD
-  ExpressionLayout * createSequenceLayoutWithArgumentLayouts(ExpressionLayout * argumentLayout, ExpressionLayout * subscriptLayout, ExpressionLayout * superscriptLayout) const override;
+  LayoutRef createSequenceLayout(LayoutRef argumentLayout, LayoutRef subscriptLayout, LayoutRef superscriptLayout) const override;
   Evaluation<double> * evaluateWithNextTerm(DoublePrecision p, Evaluation<double> * a, Evaluation<double> * b) const override {
-=======
-  LayoutRef createSequenceLayout(LayoutRef argumentLayout, LayoutRef subscriptLayout, LayoutRef superscriptLayout) const override;
-  Expression * evaluateWithNextTerm(DoublePrecision p, Expression * a, Expression * b) const override {
->>>>>>> b1640449
     return templatedApproximateWithNextTerm<double>(a, b);
   }
   Evaluation<float> * evaluateWithNextTerm(SinglePrecision p, Evaluation<float> * a, Evaluation<float> * b) const override {
