#ifndef POINCARE_LAYOUT_ENGINE_H
#define POINCARE_LAYOUT_ENGINE_H

#include <poincare/expression.h>

namespace Poincare {

class LayoutEngine {

public:
<<<<<<< HEAD
  static ExpressionLayout * createInfixLayout(const Expression * expression, PrintFloat::Mode floatDisplayMode, Expression::ComplexFormat complexFormat, const char * operatorName);
  static ExpressionLayout * createPrefixLayout(const Expression * expression, PrintFloat::Mode floatDisplayMode, Expression::ComplexFormat complexFormat, const char * operatorName);

  static int writeInfixExpressionTextInBuffer(const Expression * expression, char * buffer, int bufferSize, int numberOfDigits, const char * operatorName);
  static int writePrefixExpressionTextInBuffer(const Expression * expression, char * buffer, int bufferSize, int numberOfDigits, const char * operatorName);
=======
  /* Expression to ExpressionLayout */
  static ExpressionLayout * createInfixLayout(const Expression * expression, Expression::FloatDisplayMode floatDisplayMode, Expression::ComplexFormat complexFormat, const char * operatorName);
  static ExpressionLayout * createPrefixLayout(const Expression * expression, Expression::FloatDisplayMode floatDisplayMode, Expression::ComplexFormat complexFormat, const char * operatorName);

  /* Create special layouts */
  static ExpressionLayout * createParenthesedLayout(ExpressionLayout * layout, bool cloneLayout);
  static ExpressionLayout * createStringLayout(const char * buffer, int bufferSize, KDText::FontSize fontSize = KDText::FontSize::Large);
  static ExpressionLayout * createLogLayout(ExpressionLayout * argument, ExpressionLayout * index);


  /* Expression to Text */
  typedef bool (*OperandNeedsParenthesis)(const Expression * e);
  static int writeInfixExpressionTextInBuffer(
      const Expression * expression,
      char * buffer,
      int bufferSize,
      const char * operatorName,
      OperandNeedsParenthesis operandNeedsParenthesis = [](const Expression * e) { return e->type() == Expression::Type::Opposite; });
  static int writePrefixExpressionTextInBuffer(
      const Expression * expression,
      char * buffer,
      int bufferSize,
      const char * operatorName);

  /* ExpressionLayout to Text */
  typedef bool (*ChildNeedsParenthesis)(const char * operatorName);
  static int writeInfixExpressionLayoutTextInBuffer(
      const ExpressionLayout * expressionLayout,
      char * buffer,
      int bufferSize,
      const char * operatorName,
      int firstChildIndex = 0,
      int lastChildIndex = -1,
      ChildNeedsParenthesis childNeedsParenthesis = [](const char * operatorName) {
        return (operatorName[1] == 0 && (operatorName[0] == divideChar)); });
  static int writePrefixExpressionLayoutTextInBuffer(
      const ExpressionLayout * expressionLayout,
      char * buffer,
      int bufferSize,
      const char * operatorName,
      bool writeFirstChild = true);

  /* Write one char in buffer */
  static int writeOneCharInBuffer(char * buffer, int bufferSize, char charToWrite);

private:
  static constexpr char divideChar = '/';
  // These two functions return the index of the null-terminating char.
  static int writeInfixExpressionOrExpressionLayoutTextInBuffer(const Expression * expression, const ExpressionLayout * expressionLayout, char * buffer, int bufferSize, const char * operatorName, int firstChildIndex, int lastChildIndex, OperandNeedsParenthesis operandNeedsParenthesis, ChildNeedsParenthesis childNeedsParenthesis);
  static int writePrefixExpressionOrExpressionLayoutTextInBuffer(const Expression * expression, const ExpressionLayout * expressionLayout, char * buffer, int bufferSize, const char * operatorName, bool writeFirstChild = true);
>>>>>>> 90068b5c
};

}

#endif<|MERGE_RESOLUTION|>--- conflicted
+++ resolved
@@ -8,22 +8,14 @@
 class LayoutEngine {
 
 public:
-<<<<<<< HEAD
-  static ExpressionLayout * createInfixLayout(const Expression * expression, PrintFloat::Mode floatDisplayMode, Expression::ComplexFormat complexFormat, const char * operatorName);
+  /* Expression to ExpressionLayout */
+  static ExpressionLayout * createInfixLayout(const Expression * expression,  PrintFloat::Mode floatDisplayMode, Expression::ComplexFormat complexFormat, const char * operatorName);
   static ExpressionLayout * createPrefixLayout(const Expression * expression, PrintFloat::Mode floatDisplayMode, Expression::ComplexFormat complexFormat, const char * operatorName);
-
-  static int writeInfixExpressionTextInBuffer(const Expression * expression, char * buffer, int bufferSize, int numberOfDigits, const char * operatorName);
-  static int writePrefixExpressionTextInBuffer(const Expression * expression, char * buffer, int bufferSize, int numberOfDigits, const char * operatorName);
-=======
-  /* Expression to ExpressionLayout */
-  static ExpressionLayout * createInfixLayout(const Expression * expression, Expression::FloatDisplayMode floatDisplayMode, Expression::ComplexFormat complexFormat, const char * operatorName);
-  static ExpressionLayout * createPrefixLayout(const Expression * expression, Expression::FloatDisplayMode floatDisplayMode, Expression::ComplexFormat complexFormat, const char * operatorName);
 
   /* Create special layouts */
   static ExpressionLayout * createParenthesedLayout(ExpressionLayout * layout, bool cloneLayout);
   static ExpressionLayout * createStringLayout(const char * buffer, int bufferSize, KDText::FontSize fontSize = KDText::FontSize::Large);
   static ExpressionLayout * createLogLayout(ExpressionLayout * argument, ExpressionLayout * index);
-
 
   /* Expression to Text */
   typedef bool (*OperandNeedsParenthesis)(const Expression * e);
@@ -31,12 +23,13 @@
       const Expression * expression,
       char * buffer,
       int bufferSize,
-      const char * operatorName,
-      OperandNeedsParenthesis operandNeedsParenthesis = [](const Expression * e) { return e->type() == Expression::Type::Opposite; });
+      int numberOfDigits,
+      const char * operatorName);
   static int writePrefixExpressionTextInBuffer(
       const Expression * expression,
       char * buffer,
       int bufferSize,
+      int numberOfDigits,
       const char * operatorName);
 
   /* ExpressionLayout to Text */
@@ -45,6 +38,7 @@
       const ExpressionLayout * expressionLayout,
       char * buffer,
       int bufferSize,
+      int numberOfDigits,
       const char * operatorName,
       int firstChildIndex = 0,
       int lastChildIndex = -1,
@@ -54,6 +48,7 @@
       const ExpressionLayout * expressionLayout,
       char * buffer,
       int bufferSize,
+      int numberOfDigits,
       const char * operatorName,
       bool writeFirstChild = true);
 
@@ -63,9 +58,8 @@
 private:
   static constexpr char divideChar = '/';
   // These two functions return the index of the null-terminating char.
-  static int writeInfixExpressionOrExpressionLayoutTextInBuffer(const Expression * expression, const ExpressionLayout * expressionLayout, char * buffer, int bufferSize, const char * operatorName, int firstChildIndex, int lastChildIndex, OperandNeedsParenthesis operandNeedsParenthesis, ChildNeedsParenthesis childNeedsParenthesis);
-  static int writePrefixExpressionOrExpressionLayoutTextInBuffer(const Expression * expression, const ExpressionLayout * expressionLayout, char * buffer, int bufferSize, const char * operatorName, bool writeFirstChild = true);
->>>>>>> 90068b5c
+  static int writeInfixExpressionOrExpressionLayoutTextInBuffer(const Expression * expression, const ExpressionLayout * expressionLayout, char * buffer, int bufferSize, int numberOfDigits, const char * operatorName, int firstChildIndex, int lastChildIndex, ChildNeedsParenthesis childNeedsParenthesis);
+  static int writePrefixExpressionOrExpressionLayoutTextInBuffer(const Expression * expression, const ExpressionLayout * expressionLayout, char * buffer, int bufferSize, int numberOfDigits, const char * operatorName, bool writeFirstChild = true);
 };
 
 }
