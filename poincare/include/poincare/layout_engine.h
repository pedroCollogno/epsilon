--- conflicted
+++ resolved
@@ -9,15 +9,9 @@
 class LayoutEngine {
 
 public:
-<<<<<<< HEAD
-  /* Expression to ExpressionLayout */
-  static ExpressionLayout * createInfixLayout(const Expression * expression, PrintFloat::Mode floatDisplayMode, int numberOfSignificantDigits, const char * operatorName);
-  static ExpressionLayout * createPrefixLayout(const Expression * expression, PrintFloat::Mode floatDisplayMode, int numberOfSignificantDigits, const char * operatorName);
-=======
-  /* Expression to LayoutRef */
-  static LayoutRef createInfixLayout(const Expression * expression,  PrintFloat::Mode floatDisplayMode, Expression::ComplexFormat complexFormat, const char * operatorName);
-  static LayoutRef createPrefixLayout(const Expression * expression, PrintFloat::Mode floatDisplayMode, Expression::ComplexFormat complexFormat, const char * operatorName);
->>>>>>> 3c44a554
+  /* Expression to Layout */
+  static LayoutRef createInfixLayout(const Expression * expression, PrintFloat::Mode floatDisplayMode, int numberOfSignificantDigits, const char * operatorName);
+  static LayoutRef createPrefixLayout(const Expression * expression, PrintFloat::Mode floatDisplayMode, int numberOfSignificantDigits, const char * operatorName);
 
   /* Create special layouts */
   static LayoutRef createParenthesedLayout(LayoutRef layout, bool cloneLayout);
@@ -63,6 +57,7 @@
       const SerializableRef serializableRef,
       char * buffer,
       int bufferSize,
+      PrintFloat::Mode floatDisplayMode,
       int numberOfDigits,
       const char * operatorName,
       int firstChildIndex = 0,
@@ -72,6 +67,7 @@
       const SerializableRef serializableRef,
       char * buffer,
       int bufferSize,
+      PrintFloat::Mode floatDisplayMode,
       int numberOfDigits,
       const char * operatorName,
       bool writeFirstChild = true); //TODO
@@ -82,15 +78,10 @@
 private:
   static constexpr char divideChar = '/';
   // These two functions return the index of the null-terminating char.
-<<<<<<< HEAD
   static int writeInfixExpressionOrExpressionLayoutTextInBuffer(const Expression * expression, const ExpressionLayout * expressionLayout, char * buffer, int bufferSize, PrintFloat::Mode floatDisplayMode, int numberOfDigits, const char * operatorName, int firstChildIndex, int lastChildIndex, ChildNeedsParenthesis childNeedsParenthesis);
   static int writePrefixExpressionOrExpressionLayoutTextInBuffer(const Expression * expression, const ExpressionLayout * expressionLayout, char * buffer, int bufferSize, PrintFloat::Mode floatDisplayMode, int numberOfDigits, const char * operatorName, bool writeFirstChild = true);
-=======
-  static int writeInfixExpressionOrExpressionLayoutTextInBuffer(const Expression * expression, const ExpressionLayout * expressionLayout, char * buffer, int bufferSize, int numberOfDigits, const char * operatorName, int firstChildIndex, int lastChildIndex, ChildNeedsParenthesis childNeedsParenthesis);
-  static int writePrefixExpressionOrExpressionLayoutTextInBuffer(const Expression * expression, const ExpressionLayout * expressionLayout, char * buffer, int bufferSize, int numberOfDigits, const char * operatorName, bool writeFirstChild = true);
 
-  static void writeChildTreeInBuffer(SerializableRef childRef, SerializableRef parentRef, char * buffer, int bufferSize, int numberOfDigits, int * numberOfChar);
->>>>>>> 3c44a554
+  static void writeChildTreeInBuffer(SerializableRef childRef, SerializableRef parentRef, char * buffer, int bufferSize, PrintFloat::Mode floatDisplayMode, int numberOfDigits, int * numberOfChar);
 };
 
 }
