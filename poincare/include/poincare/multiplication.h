#ifndef POINCARE_MULTIPLICATION_H
#define POINCARE_MULTIPLICATION_H

#include <poincare/dynamic_hierarchy.h>
#include <poincare/layout_engine.h>
#include <poincare/approximation_engine.h>

namespace Poincare {

class Multiplication : public DynamicHierarchy {
  using DynamicHierarchy::DynamicHierarchy;
  friend class Addition;
  friend class Division;
  friend class Logarithm;
  friend class Opposite;
  friend class Power;
  friend class Subtraction;
  friend class Symbol;
  friend class Complex<float>;
  friend class Complex<double>;
public:
  Type type() const override;
  Expression * clone() const override;
  Sign sign() const override;
  int polynomialDegree(char symbolName) const override;
  int privateGetPolynomialCoefficients(char symbolName, Expression * coefficients[]) const override;
  /* Evaluation */
  template<typename T> static std::complex<T> compute(const std::complex<T> c, const std::complex<T> d);
  template<typename T> static MatrixComplex<T> computeOnComplexAndMatrix(const std::complex<T> c, const MatrixComplex<T> m) {
    return ApproximationEngine::elementWiseOnMatrixComplexAndComplex(m, c, compute<T>);
  }
  template<typename T> static void computeOnArrays(T * m, T * n, T * result, int mNumberOfColumns, int mNumberOfRows, int nNumberOfColumns);
  template<typename T> static MatrixComplex<T> computeOnMatrices(const MatrixComplex<T> m, const MatrixComplex<T> n);
private:
  /* Property */
  Expression * setSign(Sign s, Context & context, AngleUnit angleUnit) override;
  /* Layout */
  bool needParenthesisWithParent(const Expression * e) const override;
<<<<<<< HEAD
  ExpressionLayout * createLayout(PrintFloat::Mode floatDisplayMode, int numberOfSignificantDigits) const override;
  int writeTextInBuffer(char * buffer, int bufferSize, PrintFloat::Mode floatDisplayMode, int numberOfSignificantDigits) const override;
=======
  LayoutRef privateCreateLayout(PrintFloat::Mode floatDisplayMode, ComplexFormat complexFormat) const override;
  int writeTextInBuffer(char * buffer, int bufferSize, int numberOfSignificantDigits = PrintFloat::k_numberOfStoredSignificantDigits) const override;
>>>>>>> b1640449
  /* Simplification */
  Expression * shallowReduce(Context& context, AngleUnit angleUnit) override;
  Expression * privateShallowReduce(Context& context, AngleUnit angleUnit, bool expand, bool canBeInterrupted);
  void mergeMultiplicationOperands();
  void factorizeBase(Expression * e1, Expression * e2, Context & context, AngleUnit angleUnit);
  void factorizeExponent(Expression * e1, Expression * e2, Context & context, AngleUnit angleUnit);
  Expression * distributeOnOperandAtIndex(int index, Context & context, AngleUnit angleUnit);
  Expression * cloneDenominator(Context & context, AngleUnit angleUnit) const override;
  void addMissingFactors(Expression * factor, Context & context, AngleUnit angleUnit);
  void factorizeSineAndCosine(Expression * o1, Expression * o2, Context & context, AngleUnit angleUnit);
  static bool HaveSameNonRationalFactors(const Expression * e1, const Expression * e2);
  static bool TermsHaveIdenticalBase(const Expression * e1, const Expression * e2);
  static bool TermsHaveIdenticalExponent(const Expression * e1, const Expression * e2);
  static bool TermHasRationalBase(const Expression * e);
  static bool TermHasRationalExponent(const Expression * e);
  static const Expression * CreateExponent(Expression * e);
  Expression * shallowBeautify(Context & context, AngleUnit angleUnit) override;
  // Warning: mergeNegativePower not always returns  a multiplication: *(b^-1,c^-1) -> (bc)^-1
  Expression * mergeNegativePower(Context & context, AngleUnit angleUnit);
  /* Evaluation */

  template<typename T> static MatrixComplex<T> computeOnMatrixAndComplex(const MatrixComplex<T> m, const std::complex<T> c) {
    return ApproximationEngine::elementWiseOnMatrixComplexAndComplex(m, c, compute<T>);
  }
  Evaluation<float> * privateApproximate(SinglePrecision p, Context& context, AngleUnit angleUnit) const override {
    return ApproximationEngine::mapReduce<float>(this, context, angleUnit, compute<float>, computeOnComplexAndMatrix<float>, computeOnMatrixAndComplex<float>, computeOnMatrices<float>);
  }
  Evaluation<double> * privateApproximate(DoublePrecision p, Context& context, AngleUnit angleUnit) const override {
    return ApproximationEngine::mapReduce<double>(this, context, angleUnit, compute<double>, computeOnComplexAndMatrix<double>, computeOnMatrixAndComplex<double>, computeOnMatrices<double>);
  }
};

}

#endif<|MERGE_RESOLUTION|>--- conflicted
+++ resolved
@@ -36,13 +36,8 @@
   Expression * setSign(Sign s, Context & context, AngleUnit angleUnit) override;
   /* Layout */
   bool needParenthesisWithParent(const Expression * e) const override;
-<<<<<<< HEAD
-  ExpressionLayout * createLayout(PrintFloat::Mode floatDisplayMode, int numberOfSignificantDigits) const override;
+  LayoutRef createLayout(PrintFloat::Mode floatDisplayMode, int numberOfSignificantDigits) const override;
   int writeTextInBuffer(char * buffer, int bufferSize, PrintFloat::Mode floatDisplayMode, int numberOfSignificantDigits) const override;
-=======
-  LayoutRef privateCreateLayout(PrintFloat::Mode floatDisplayMode, ComplexFormat complexFormat) const override;
-  int writeTextInBuffer(char * buffer, int bufferSize, int numberOfSignificantDigits = PrintFloat::k_numberOfStoredSignificantDigits) const override;
->>>>>>> b1640449
   /* Simplification */
   Expression * shallowReduce(Context& context, AngleUnit angleUnit) override;
   Expression * privateShallowReduce(Context& context, AngleUnit angleUnit, bool expand, bool canBeInterrupted);
