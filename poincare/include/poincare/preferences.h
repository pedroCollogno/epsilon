--- conflicted
+++ resolved
@@ -15,27 +15,18 @@
   static Preferences * sharedPreferences();
   Expression::AngleUnit angleUnit() const;
   void setAngleUnit(Expression::AngleUnit angleUnit);
-<<<<<<< HEAD
   PrintFloat::Mode displayMode() const;
   void setDisplayMode(PrintFloat::Mode mode);
-=======
-  Expression::FloatDisplayMode displayMode() const;
-  void setDisplayMode(Expression::FloatDisplayMode FloatDisplayMode);
   EditionMode editionMode() const;
   void setEditionMode(EditionMode editionMode);
->>>>>>> 90068b5c
   Expression::ComplexFormat complexFormat() const;
   void setComplexFormat(Expression::ComplexFormat complexFormat);
   char numberOfSignificantDigits() const;
   void setNumberOfSignificantDigits(char numberOfSignificantDigits);
 private:
   Expression::AngleUnit m_angleUnit;
-<<<<<<< HEAD
   PrintFloat::Mode m_displayMode;
-=======
-  Expression::FloatDisplayMode m_displayMode;
   EditionMode m_editionMode;
->>>>>>> 90068b5c
   Expression::ComplexFormat m_complexFormat;
   char m_numberOfSignificantDigits;
 };
