#ifndef POINCARE_MATRIX_INVERSE_H
#define POINCARE_MATRIX_INVERSE_H

#include <poincare/layout_engine.h>
#include <poincare/static_hierarchy.h>

namespace Poincare {

class MatrixInverse : public StaticHierarchy<1>  {
  using StaticHierarchy<1>::StaticHierarchy;
public:
  Type type() const override;
  Expression * clone() const override;
private:
  /* Evaluation */
<<<<<<< HEAD
  ExpressionLayout * createLayout(PrintFloat::Mode floatDisplayMode, int numberOfSignificantDigits) const override {
    return LayoutEngine::createPrefixLayout(this, floatDisplayMode, numberOfSignificantDigits, name());
=======
  LayoutRef privateCreateLayout(PrintFloat::Mode floatDisplayMode, ComplexFormat complexFormat) const override {
    return LayoutEngine::createPrefixLayout(this, floatDisplayMode, complexFormat, name());
>>>>>>> b1640449
  }
  int writeTextInBuffer(char * buffer, int bufferSize, PrintFloat::Mode floatDisplayMode, int numberOfSignificantDigits) const override {
    return LayoutEngine::writePrefixExpressionTextInBuffer(this, buffer, bufferSize, floatDisplayMode, numberOfSignificantDigits, name());
  }
  const char * name() const { return "inverse"; }
  /* Simplification */
  Expression * shallowReduce(Context & context, AngleUnit angleUnit) override;
  /* Evaluation */
  Evaluation<float> * privateApproximate(SinglePrecision p, Context& context, AngleUnit angleUnit) const override { return templatedApproximate<float>(context, angleUnit); }
  Evaluation<double> * privateApproximate(DoublePrecision p, Context& context, AngleUnit angleUnit) const override { return templatedApproximate<double>(context, angleUnit); }
  template<typename T> Evaluation<T> * templatedApproximate(Context& context, AngleUnit angleUnit) const;
};

}

#endif
<|MERGE_RESOLUTION|>--- conflicted
+++ resolved
@@ -13,13 +13,8 @@
   Expression * clone() const override;
 private:
   /* Evaluation */
-<<<<<<< HEAD
-  ExpressionLayout * createLayout(PrintFloat::Mode floatDisplayMode, int numberOfSignificantDigits) const override {
+  LayoutRef createLayout(PrintFloat::Mode floatDisplayMode, int numberOfSignificantDigits) const override {
     return LayoutEngine::createPrefixLayout(this, floatDisplayMode, numberOfSignificantDigits, name());
-=======
-  LayoutRef privateCreateLayout(PrintFloat::Mode floatDisplayMode, ComplexFormat complexFormat) const override {
-    return LayoutEngine::createPrefixLayout(this, floatDisplayMode, complexFormat, name());
->>>>>>> b1640449
   }
   int writeTextInBuffer(char * buffer, int bufferSize, PrintFloat::Mode floatDisplayMode, int numberOfSignificantDigits) const override {
     return LayoutEngine::writePrefixExpressionTextInBuffer(this, buffer, bufferSize, floatDisplayMode, numberOfSignificantDigits, name());
