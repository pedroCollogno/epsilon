#ifndef POINCARE_PARENTHESIS_H
#define POINCARE_PARENTHESIS_H

#include <poincare/static_hierarchy.h>
#include <poincare/layout_engine.h>

namespace Poincare {

class Parenthesis : public StaticHierarchy<1> {
public:
  using StaticHierarchy<1>::StaticHierarchy;
public:
  Expression * clone() const override;
  Type type() const override;
  int polynomialDegree(char symbolName) const override;
private:
  /* Layout */
<<<<<<< HEAD
  ExpressionLayout * createLayout(PrintFloat::Mode floatDisplayMode, int numberOfSignificantDigits) const override;
  int writeTextInBuffer(char * buffer, int bufferSize, PrintFloat::Mode floatDisplayMode, int numberOfSignificantDigits) const override {
    return LayoutEngine::writePrefixExpressionTextInBuffer(this, buffer, bufferSize, floatDisplayMode, numberOfSignificantDigits, "");
=======
  LayoutRef privateCreateLayout(PrintFloat::Mode floatDisplayMode, ComplexFormat complexFormat) const override;
  int writeTextInBuffer(char * buffer, int bufferSize, int numberOfSignificantDigits = PrintFloat::k_numberOfStoredSignificantDigits) const override {
    return LayoutEngine::writePrefixExpressionTextInBuffer(this, buffer, bufferSize, numberOfSignificantDigits, "");
>>>>>>> 3c44a554
  }
  /* Simplification */
  Expression * shallowReduce(Context& context, AngleUnit angleUnit) override;
  /* Evaluation */
  Evaluation<float> * privateApproximate(SinglePrecision p, Context& context, AngleUnit angleUnit) const override { return templatedApproximate<float>(context, angleUnit); }
  Evaluation<double> * privateApproximate(DoublePrecision p, Context& context, AngleUnit angleUnit) const override { return templatedApproximate<double>(context, angleUnit); }
 template<typename T> Evaluation<T> * templatedApproximate(Context& context, AngleUnit angleUnit) const;

};

}

#endif<|MERGE_RESOLUTION|>--- conflicted
+++ resolved
@@ -15,15 +15,9 @@
   int polynomialDegree(char symbolName) const override;
 private:
   /* Layout */
-<<<<<<< HEAD
-  ExpressionLayout * createLayout(PrintFloat::Mode floatDisplayMode, int numberOfSignificantDigits) const override;
+  LayoutRef createLayout(PrintFloat::Mode floatDisplayMode, int numberOfSignificantDigits) const override;
   int writeTextInBuffer(char * buffer, int bufferSize, PrintFloat::Mode floatDisplayMode, int numberOfSignificantDigits) const override {
     return LayoutEngine::writePrefixExpressionTextInBuffer(this, buffer, bufferSize, floatDisplayMode, numberOfSignificantDigits, "");
-=======
-  LayoutRef privateCreateLayout(PrintFloat::Mode floatDisplayMode, ComplexFormat complexFormat) const override;
-  int writeTextInBuffer(char * buffer, int bufferSize, int numberOfSignificantDigits = PrintFloat::k_numberOfStoredSignificantDigits) const override {
-    return LayoutEngine::writePrefixExpressionTextInBuffer(this, buffer, bufferSize, numberOfSignificantDigits, "");
->>>>>>> 3c44a554
   }
   /* Simplification */
   Expression * shallowReduce(Context& context, AngleUnit angleUnit) override;
