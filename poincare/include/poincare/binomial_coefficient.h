#ifndef POINCARE_BINOMIAL_COEFFICIENT_H
#define POINCARE_BINOMIAL_COEFFICIENT_H

#include <poincare/evaluation.h>
#include <poincare/layout_engine.h>
#include <poincare/static_hierarchy.h>

namespace Poincare {

class BinomialCoefficient : public StaticHierarchy<2> {
  using StaticHierarchy<2>::StaticHierarchy;
public:
  Type type() const override;
  Expression * clone() const override;
  template<typename T> static T compute(T k, T n);
private:
  constexpr static int k_maxNValue = 300;
  /* Layout */
<<<<<<< HEAD
  ExpressionLayout * createLayout(PrintFloat::Mode floatDisplayMode, int numberOfSignificantDigits) const override;
  int writeTextInBuffer(char * buffer, int bufferSize, PrintFloat::Mode floatDisplayMode, int numberOfSignificantDigits) const override {
    return LayoutEngine::writePrefixExpressionTextInBuffer(this, buffer, bufferSize, floatDisplayMode, numberOfSignificantDigits, "binomial");
=======
  LayoutRef privateCreateLayout(PrintFloat::Mode floatDisplayMode, ComplexFormat complexFormat) const override;
  int writeTextInBuffer(char * buffer, int bufferSize, int numberOfSignificantDigits = PrintFloat::k_numberOfStoredSignificantDigits) const override {
    return LayoutEngine::writePrefixExpressionTextInBuffer(this, buffer, bufferSize, numberOfSignificantDigits, "binomial");
>>>>>>> f13a8425
  }
  /* Simplification */
  Expression * shallowReduce(Context& context, AngleUnit angleUnit) override;
  /* Evaluation */
  Evaluation<float> * privateApproximate(SinglePrecision p, Context& context, AngleUnit angleUnit) const override { return templatedApproximate<float>(context, angleUnit); }
  Evaluation<double> * privateApproximate(DoublePrecision p, Context& context, AngleUnit angleUnit) const override { return templatedApproximate<double>(context, angleUnit); }
  template<typename T> Complex<T> * templatedApproximate(Context& context, AngleUnit angleUnit) const;
};

}

#endif
<|MERGE_RESOLUTION|>--- conflicted
+++ resolved
@@ -16,15 +16,9 @@
 private:
   constexpr static int k_maxNValue = 300;
   /* Layout */
-<<<<<<< HEAD
-  ExpressionLayout * createLayout(PrintFloat::Mode floatDisplayMode, int numberOfSignificantDigits) const override;
+  LayoutRef createLayout(PrintFloat::Mode floatDisplayMode, int numberOfSignificantDigits) const override;
   int writeTextInBuffer(char * buffer, int bufferSize, PrintFloat::Mode floatDisplayMode, int numberOfSignificantDigits) const override {
     return LayoutEngine::writePrefixExpressionTextInBuffer(this, buffer, bufferSize, floatDisplayMode, numberOfSignificantDigits, "binomial");
-=======
-  LayoutRef privateCreateLayout(PrintFloat::Mode floatDisplayMode, ComplexFormat complexFormat) const override;
-  int writeTextInBuffer(char * buffer, int bufferSize, int numberOfSignificantDigits = PrintFloat::k_numberOfStoredSignificantDigits) const override {
-    return LayoutEngine::writePrefixExpressionTextInBuffer(this, buffer, bufferSize, numberOfSignificantDigits, "binomial");
->>>>>>> f13a8425
   }
   /* Simplification */
   Expression * shallowReduce(Context& context, AngleUnit angleUnit) override;
