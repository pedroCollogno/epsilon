#ifndef POINCARE_HYPERBOLIC_SINE_H
#define POINCARE_HYPERBOLIC_SINE_H

#include <poincare/layout_engine.h>
#include <poincare/static_hierarchy.h>
#include <poincare/approximation_engine.h>

namespace Poincare {

class HyperbolicSine : public StaticHierarchy<1>  {
  using StaticHierarchy<1>::StaticHierarchy;
public:
  Type type() const override;
  Expression * clone() const override;
  template<typename T> static std::complex<T> computeOnComplex(const std::complex<T> c, AngleUnit angleUnit);
private:
  /* Layout */
<<<<<<< HEAD
  ExpressionLayout * createLayout(PrintFloat::Mode floatDisplayMode, int numberOfSignificantDigits) const override {
    return LayoutEngine::createPrefixLayout(this, floatDisplayMode, numberOfSignificantDigits, name());
  }
  int writeTextInBuffer(char * buffer, int bufferSize, PrintFloat::Mode floatDisplayMode, int numberOfSignificantDigits) const override {
    return LayoutEngine::writePrefixExpressionTextInBuffer(this, buffer, bufferSize, floatDisplayMode, numberOfSignificantDigits, name());
=======
  LayoutRef privateCreateLayout(PrintFloat::Mode floatDisplayMode, ComplexFormat complexFormat) const override {
    return LayoutEngine::createPrefixLayout(this, floatDisplayMode, complexFormat, name());
  }
  int writeTextInBuffer(char * buffer, int bufferSize, int numberOfSignificantDigits = PrintFloat::k_numberOfStoredSignificantDigits) const override {
   return LayoutEngine::writePrefixExpressionTextInBuffer(this, buffer, bufferSize, numberOfSignificantDigits, name());
>>>>>>> b1640449
  }
  const char * name() const { return "sinh"; }
  /* Simplification */
  Expression * shallowReduce(Context& context, AngleUnit angleUnit) override;
  /* Evaluation */
  Evaluation<float> * privateApproximate(SinglePrecision p, Context& context, AngleUnit angleUnit) const override {
    return ApproximationEngine::map<float>(this, context, angleUnit,computeOnComplex<float>);
  }
  Evaluation<double> * privateApproximate(DoublePrecision p, Context& context, AngleUnit angleUnit) const override {
    return ApproximationEngine::map<double>(this, context, angleUnit, computeOnComplex<double>);
  }
};

}

#endif<|MERGE_RESOLUTION|>--- conflicted
+++ resolved
@@ -15,19 +15,11 @@
   template<typename T> static std::complex<T> computeOnComplex(const std::complex<T> c, AngleUnit angleUnit);
 private:
   /* Layout */
-<<<<<<< HEAD
-  ExpressionLayout * createLayout(PrintFloat::Mode floatDisplayMode, int numberOfSignificantDigits) const override {
+  LayoutRef createLayout(PrintFloat::Mode floatDisplayMode, int numberOfSignificantDigits) const override {
     return LayoutEngine::createPrefixLayout(this, floatDisplayMode, numberOfSignificantDigits, name());
   }
   int writeTextInBuffer(char * buffer, int bufferSize, PrintFloat::Mode floatDisplayMode, int numberOfSignificantDigits) const override {
     return LayoutEngine::writePrefixExpressionTextInBuffer(this, buffer, bufferSize, floatDisplayMode, numberOfSignificantDigits, name());
-=======
-  LayoutRef privateCreateLayout(PrintFloat::Mode floatDisplayMode, ComplexFormat complexFormat) const override {
-    return LayoutEngine::createPrefixLayout(this, floatDisplayMode, complexFormat, name());
-  }
-  int writeTextInBuffer(char * buffer, int bufferSize, int numberOfSignificantDigits = PrintFloat::k_numberOfStoredSignificantDigits) const override {
-   return LayoutEngine::writePrefixExpressionTextInBuffer(this, buffer, bufferSize, numberOfSignificantDigits, name());
->>>>>>> b1640449
   }
   const char * name() const { return "sinh"; }
   /* Simplification */
