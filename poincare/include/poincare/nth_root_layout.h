#ifndef POINCARE_NTH_ROOT_LAYOUT_NODE_H
#define POINCARE_NTH_ROOT_LAYOUT_NODE_H

#include <poincare/layout_cursor.h>
#include <poincare/layout.h>

namespace Poincare {

class NthRootLayout;

class NthRootLayoutNode /*final*/ : public LayoutNode {
  friend class NthRootLayout;
public:
  constexpr static KDCoordinate k_leftRadixHeight = 8;
  constexpr static KDCoordinate k_leftRadixWidth = 5;

  NthRootLayoutNode(bool hasIndex) :
    LayoutNode(),
    m_hasIndex(hasIndex)
  {}

  // Layout
  Type type() const override { return Type::NthRootLayout; }
<<<<<<< HEAD
  bool isIdenticalTo(Layout l) override;
=======
>>>>>>> c1c28076

  // LayoutNode
  void moveCursorLeft(LayoutCursor * cursor, bool * shouldRecomputeLayout) override;
  void moveCursorRight(LayoutCursor * cursor, bool * shouldRecomputeLayout) override;
  void moveCursorUp(LayoutCursor * cursor, bool * shouldRecomputeLayout, bool equivalentPositionVisited = false) override;
  void moveCursorDown(LayoutCursor * cursor, bool * shouldRecomputeLayout, bool equivalentPositionVisited = false) override;
  void deleteBeforeCursor(LayoutCursor * cursor) override;
  int serialize(char * buffer, int bufferSize, Preferences::PrintFloatMode floatDisplayMode, int numberOfSignificantDigits) const override;
  bool shouldCollapseSiblingsOnRight() const override { return true; }
  bool hasUpperLeftIndex() const override { return m_hasIndex; }

  // TreeNode
  size_t size() const override { return sizeof(NthRootLayoutNode); }
  int numberOfChildren() const override { return m_hasIndex ? 2 : 1; }
#if POINCARE_TREE_LOG
  virtual void logNodeName(std::ostream & stream) const override {
    stream << "NthRootLayout";
  }
#endif

protected:
  // LayoutNode
  KDSize computeSize() override;
  KDCoordinate computeBaseline() override;
  KDPoint positionOfChild(LayoutNode * child) override;
private:
  constexpr static KDCoordinate k_rightRadixHeight = 2;
  constexpr static KDCoordinate k_radixHorizontalOverflow = 2;
  constexpr static KDCoordinate k_indexHeight = 4;
  constexpr static KDCoordinate k_heightMargin = 2;
  constexpr static KDCoordinate k_widthMargin = 2;
  constexpr static KDCoordinate k_radixLineThickness = 1;
  KDSize adjustedIndexSize();
  void render(KDContext * ctx, KDPoint p, KDColor expressionColor, KDColor backgroundColor) override;
  bool protectedIsIdenticalTo(Layout l) override;
  LayoutNode * radicandLayout() { return childAtIndex(0); }
  LayoutNode * indexLayout() { return m_hasIndex ? childAtIndex(1) : nullptr; }
  bool m_hasIndex;
};

class NthRootLayout final : public Layout {
public:
  NthRootLayout() = delete;
  static NthRootLayout Builder(Layout child);
  static NthRootLayout Builder(Layout radicand, Layout index);
};

}

#endif<|MERGE_RESOLUTION|>--- conflicted
+++ resolved
@@ -21,10 +21,6 @@
 
   // Layout
   Type type() const override { return Type::NthRootLayout; }
-<<<<<<< HEAD
-  bool isIdenticalTo(Layout l) override;
-=======
->>>>>>> c1c28076
 
   // LayoutNode
   void moveCursorLeft(LayoutCursor * cursor, bool * shouldRecomputeLayout) override;
