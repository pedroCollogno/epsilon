#ifndef POINCARE_EMPTY_EXPRESSION_H
#define POINCARE_EMPTY_EXPRESSION_H

#include <poincare/static_hierarchy.h>
#include <poincare/evaluation.h>

namespace Poincare {

/* An empty expression awaits completion by the user. */

class EmptyExpression : public StaticHierarchy<0> {
public:
  Type type() const override {
    return Type::EmptyExpression;
  }
  Expression * clone() const override;
  int writeTextInBuffer(char * buffer, int bufferSize, PrintFloat::Mode floatDisplayMode, int numberOfSignificantDigits) const override;
private:
  /* Layout */
<<<<<<< HEAD
  ExpressionLayout * createLayout(PrintFloat::Mode floatDisplayMode, int numberOfSignificantDigits) const override;
=======
  LayoutRef privateCreateLayout(PrintFloat::Mode floatDisplayMode, ComplexFormat complexFormat) const override;
>>>>>>> b1640449
  /* Evaluation */
  Evaluation<float> * privateApproximate(SinglePrecision p, Context& context, AngleUnit angleUnit) const override { return templatedApproximate<float>(context, angleUnit); }
  Evaluation<double> * privateApproximate(DoublePrecision p, Context& context, AngleUnit angleUnit) const override { return templatedApproximate<double>(context, angleUnit); }
  template<typename T> Complex<T> * templatedApproximate(Context& context, AngleUnit angleUnit) const;
};

}

#endif
<|MERGE_RESOLUTION|>--- conflicted
+++ resolved
@@ -17,11 +17,7 @@
   int writeTextInBuffer(char * buffer, int bufferSize, PrintFloat::Mode floatDisplayMode, int numberOfSignificantDigits) const override;
 private:
   /* Layout */
-<<<<<<< HEAD
-  ExpressionLayout * createLayout(PrintFloat::Mode floatDisplayMode, int numberOfSignificantDigits) const override;
-=======
-  LayoutRef privateCreateLayout(PrintFloat::Mode floatDisplayMode, ComplexFormat complexFormat) const override;
->>>>>>> b1640449
+  LayoutRef createLayout(PrintFloat::Mode floatDisplayMode, int numberOfSignificantDigits) const override;
   /* Evaluation */
   Evaluation<float> * privateApproximate(SinglePrecision p, Context& context, AngleUnit angleUnit) const override { return templatedApproximate<float>(context, angleUnit); }
   Evaluation<double> * privateApproximate(DoublePrecision p, Context& context, AngleUnit angleUnit) const override { return templatedApproximate<double>(context, angleUnit); }
