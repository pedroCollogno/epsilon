--- conflicted
+++ resolved
@@ -15,13 +15,8 @@
   Expression * clone() const override;
 private:
   /* Layout */
-<<<<<<< HEAD
-  ExpressionLayout * createLayout(PrintFloat::Mode floatDisplayMode, int numberOfSignificantDigits) const override {
+  LayoutRef createLayout(PrintFloat::Mode floatDisplayMode, int numberOfSignificantDigits) const override {
     return LayoutEngine::createPrefixLayout(this, floatDisplayMode, numberOfSignificantDigits, name());
-=======
-  LayoutRef privateCreateLayout(PrintFloat::Mode floatDisplayMode, ComplexFormat complexFormat) const override {
-    return LayoutEngine::createPrefixLayout(this, floatDisplayMode, complexFormat, name());
->>>>>>> f13a8425
   }
   int writeTextInBuffer(char * buffer, int bufferSize, PrintFloat::Mode floatDisplayMode, int numberOfSignificantDigits) const override {
     return LayoutEngine::writePrefixExpressionTextInBuffer(this, buffer, bufferSize, floatDisplayMode, numberOfSignificantDigits, name());
