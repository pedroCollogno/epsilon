--- conflicted
+++ resolved
@@ -1,10 +1,7 @@
 SFLAGS += -Ipoincare/include
 
-<<<<<<< HEAD
 #include poincare/src/simplify/Makefile
-=======
 #include poincare/src/simplification/Makefile
->>>>>>> 7c772d85
 
 objs += $(addprefix poincare/src/,\
   absolute_value.o\
@@ -67,10 +64,7 @@
   prediction_interval.o\
   preferences.o\
   product.o\
-<<<<<<< HEAD
-=======
   rational.o\
->>>>>>> 7c772d85
   real_part.o\
   round.o\
   sequence.o\
