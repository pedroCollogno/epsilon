#include <poincare/evaluation.h>
#include <poincare/expression.h>

namespace Poincare {

template<typename T>
<<<<<<< HEAD
Evaluation<T> Evaluation<T>::childAtIndex(int i) const {
  TreeByReference c = TreeByReference::childAtIndex(i);
  return static_cast<Evaluation<T> &>(c);
}

template<typename T>
Expression Evaluation<T>::complexToExpression(Preferences::ComplexFormat complexFormat) const {
  return node()->complexToExpression(complexFormat);
}

template Evaluation<float> Evaluation<float>::childAtIndex(int i) const;
template Evaluation<double> Evaluation<double>::childAtIndex(int i) const;
=======
T Complex<T>::toScalar() const {
  if (this->imag() == 0.0) {
    return this->real();
  }
  return NAN;
}

template <typename T>
static Expression * CreateDecimal(T f) {
  if (std::isnan(f) || std::isinf(f)) {
    return new Undefined();
  }
  return new Decimal(f);
}

template<typename T>
Expression * Complex<T>::complexToExpression(Expression::ComplexFormat complexFormat) const {
  if (std::isnan(this->real()) || std::isnan(this->imag()) || std::isinf(this->real()) || std::isinf(this->imag())) {
    return new Poincare::Undefined();
  }

  switch (complexFormat) {
    case Expression::ComplexFormat::Cartesian:
    {
      Expression * real = nullptr;
      Expression * imag = nullptr;
      if (this->real() != 0 || this->imag() == 0) {
        real = CreateDecimal(this->real());
      }
      if (this->imag() != 0) {
        if (this->imag() == 1.0 || this->imag() == -1) {
          imag = new Symbol(Ion::Charset::IComplex);
        } else if (this->imag() > 0) {
          imag = new Multiplication(CreateDecimal(this->imag()), new Symbol(Ion::Charset::IComplex), false);
        } else {
          imag = new Multiplication(CreateDecimal(-this->imag()), new Symbol(Ion::Charset::IComplex), false);
        }
      }
      if (imag == nullptr) {
        return real;
      } else if (real == nullptr) {
        if (this->imag() > 0) {
          return imag;
        } else {
          return new Opposite(imag, false);
        }
        return imag;
      } else if (this->imag() > 0) {
        return new Addition(real, imag, false);
      } else {
        return new Subtraction(real, imag, false);
      }
    }
    default:
    {
      assert(complexFormat == Expression::ComplexFormat::Polar);
      Expression * norm = nullptr;
      Expression * exp = nullptr;
      T r = std::abs(*this);
      T th = std::arg(*this);
      if (r != 1 || th == 0) {
        norm = CreateDecimal(r);
      }
      if (r != 0 && th != 0) {
        Expression * arg = nullptr;
        if (th == 1.0) {
          arg = new Symbol(Ion::Charset::IComplex);
        } else if (th == -1.0) {
          arg = new Opposite(new Symbol(Ion::Charset::IComplex), false);
        } else if (th > 0) {
          arg = new Multiplication(CreateDecimal(th), new Symbol(Ion::Charset::IComplex), false);
        } else {
          arg = new Opposite(new Multiplication(CreateDecimal(-th), new Symbol(Ion::Charset::IComplex), false), false);
        }
        exp = new Power(new Symbol(Ion::Charset::Exponential), arg, false);
      }
      if (exp == nullptr) {
        return norm;
      } else if (norm == nullptr) {
        return exp;
      } else {
        return new Multiplication(norm, exp, false);
      }
    }
  }
}

template<typename T>
Complex<T> * Complex<T>::createInverse() const {
  return new Complex<T>(Division::compute(std::complex<T>(1.0), *this));
}

template<typename T>
MatrixComplex<T>::MatrixComplex(std::complex<T> * operands, int numberOfRows, int numberOfColumns) :
  m_numberOfRows(numberOfRows),
  m_numberOfColumns(numberOfColumns)
{
  m_operands = new std::complex<T> [numberOfRows*numberOfColumns];
  for (int i=0; i<numberOfRows*numberOfColumns; i++) {
    m_operands[i] = operands[i];
    if (m_operands[i].real() == -0.0) {
      m_operands[i].real(0.0);
    }
    if (m_operands[i].imag() == -0.0) {
      m_operands[i].imag(0.0);
    }
  }
}

template<typename T>
MatrixComplex<T>::~MatrixComplex() {
  if (m_operands != nullptr) {
    delete [] m_operands;
  }
}

template<typename T>
MatrixComplex<T>::MatrixComplex(MatrixComplex&& other) {
  // Pilfer other's data
  m_operands = other.m_operands;
  m_numberOfRows = other.m_numberOfRows;
  m_numberOfColumns = other.m_numberOfColumns;

  // Reset other
  other.m_operands = nullptr;
  other.m_numberOfRows = 0;
  other.m_numberOfColumns = 0;
}

template<typename T>
MatrixComplex<T>::MatrixComplex(const MatrixComplex& other) {
  // Copy other's data
  m_numberOfRows = other.m_numberOfRows;
  m_numberOfColumns = other.m_numberOfColumns;
  std::complex<T> * operands = new std::complex<T> [m_numberOfRows*m_numberOfColumns];
  for (int i=0; i<m_numberOfRows*m_numberOfColumns; i++) {
    operands[i] = other.m_operands[i];
  }
  m_operands = operands;
}

template<typename T>
MatrixComplex<T>& MatrixComplex<T>::operator=(MatrixComplex<T> && other) {
  if (this != &other) {
    if (m_operands) { delete [] m_operands; }
    // Pilfer other's ivars
    m_operands = other.m_operands;
    m_numberOfRows = other.m_numberOfRows;
    m_numberOfColumns = other.m_numberOfColumns;

    // Reset other
    other.m_operands = nullptr;
    other.m_numberOfRows = 0;
    other.m_numberOfColumns = 0;
  }
  return *this;
}

template<typename T>
Expression * MatrixComplex<T>::complexToExpression(Expression::ComplexFormat complexFormat) const {
  Expression ** operands = new Expression * [numberOfComplexOperands()];
  for (int i = 0; i < numberOfComplexOperands(); i++) {
    operands[i] = Complex<T>(complexOperand(i)).complexToExpression(complexFormat);
  }
  Expression * result = new Matrix(operands, numberOfRows(), numberOfColumns(), false);
  delete[] operands;
  return result;
}

template<typename T>
std::complex<T> MatrixComplex<T>::createTrace() const {
  if (numberOfRows() != numberOfColumns()) {
    return std::complex<T>(NAN, NAN);
  }
  int dim = numberOfRows();
  std::complex<T> c = std::complex<T>(0);
  for (int i = 0; i < dim; i++) {
    c += complexOperand(i*dim+i);
  }
  return c;
}

template<typename T>
std::complex<T> MatrixComplex<T>::createDeterminant() const {
  if (numberOfRows() != numberOfColumns()) {
    return std::complex<T>(NAN, NAN);
  }
  std::complex<T> * operandsCopy = new std::complex<T> [m_numberOfRows*m_numberOfColumns];
  for (int i=0; i<m_numberOfRows*m_numberOfColumns; i++) {
    operandsCopy[i] = m_operands[i];
  }
  std::complex<T> determinant = std::complex<T>(1);
  Matrix::ArrayRowCanonize(operandsCopy, m_numberOfRows, m_numberOfColumns, &determinant);
  delete[] operandsCopy;
  return determinant;
}
>>>>>>> ec310a4f

template Expression Evaluation<float>::complexToExpression(Preferences::ComplexFormat) const;
template Expression Evaluation<double>::complexToExpression(Preferences::ComplexFormat) const;

}<|MERGE_RESOLUTION|>--- conflicted
+++ resolved
@@ -4,7 +4,6 @@
 namespace Poincare {
 
 template<typename T>
-<<<<<<< HEAD
 Evaluation<T> Evaluation<T>::childAtIndex(int i) const {
   TreeByReference c = TreeByReference::childAtIndex(i);
   return static_cast<Evaluation<T> &>(c);
@@ -17,205 +16,6 @@
 
 template Evaluation<float> Evaluation<float>::childAtIndex(int i) const;
 template Evaluation<double> Evaluation<double>::childAtIndex(int i) const;
-=======
-T Complex<T>::toScalar() const {
-  if (this->imag() == 0.0) {
-    return this->real();
-  }
-  return NAN;
-}
-
-template <typename T>
-static Expression * CreateDecimal(T f) {
-  if (std::isnan(f) || std::isinf(f)) {
-    return new Undefined();
-  }
-  return new Decimal(f);
-}
-
-template<typename T>
-Expression * Complex<T>::complexToExpression(Expression::ComplexFormat complexFormat) const {
-  if (std::isnan(this->real()) || std::isnan(this->imag()) || std::isinf(this->real()) || std::isinf(this->imag())) {
-    return new Poincare::Undefined();
-  }
-
-  switch (complexFormat) {
-    case Expression::ComplexFormat::Cartesian:
-    {
-      Expression * real = nullptr;
-      Expression * imag = nullptr;
-      if (this->real() != 0 || this->imag() == 0) {
-        real = CreateDecimal(this->real());
-      }
-      if (this->imag() != 0) {
-        if (this->imag() == 1.0 || this->imag() == -1) {
-          imag = new Symbol(Ion::Charset::IComplex);
-        } else if (this->imag() > 0) {
-          imag = new Multiplication(CreateDecimal(this->imag()), new Symbol(Ion::Charset::IComplex), false);
-        } else {
-          imag = new Multiplication(CreateDecimal(-this->imag()), new Symbol(Ion::Charset::IComplex), false);
-        }
-      }
-      if (imag == nullptr) {
-        return real;
-      } else if (real == nullptr) {
-        if (this->imag() > 0) {
-          return imag;
-        } else {
-          return new Opposite(imag, false);
-        }
-        return imag;
-      } else if (this->imag() > 0) {
-        return new Addition(real, imag, false);
-      } else {
-        return new Subtraction(real, imag, false);
-      }
-    }
-    default:
-    {
-      assert(complexFormat == Expression::ComplexFormat::Polar);
-      Expression * norm = nullptr;
-      Expression * exp = nullptr;
-      T r = std::abs(*this);
-      T th = std::arg(*this);
-      if (r != 1 || th == 0) {
-        norm = CreateDecimal(r);
-      }
-      if (r != 0 && th != 0) {
-        Expression * arg = nullptr;
-        if (th == 1.0) {
-          arg = new Symbol(Ion::Charset::IComplex);
-        } else if (th == -1.0) {
-          arg = new Opposite(new Symbol(Ion::Charset::IComplex), false);
-        } else if (th > 0) {
-          arg = new Multiplication(CreateDecimal(th), new Symbol(Ion::Charset::IComplex), false);
-        } else {
-          arg = new Opposite(new Multiplication(CreateDecimal(-th), new Symbol(Ion::Charset::IComplex), false), false);
-        }
-        exp = new Power(new Symbol(Ion::Charset::Exponential), arg, false);
-      }
-      if (exp == nullptr) {
-        return norm;
-      } else if (norm == nullptr) {
-        return exp;
-      } else {
-        return new Multiplication(norm, exp, false);
-      }
-    }
-  }
-}
-
-template<typename T>
-Complex<T> * Complex<T>::createInverse() const {
-  return new Complex<T>(Division::compute(std::complex<T>(1.0), *this));
-}
-
-template<typename T>
-MatrixComplex<T>::MatrixComplex(std::complex<T> * operands, int numberOfRows, int numberOfColumns) :
-  m_numberOfRows(numberOfRows),
-  m_numberOfColumns(numberOfColumns)
-{
-  m_operands = new std::complex<T> [numberOfRows*numberOfColumns];
-  for (int i=0; i<numberOfRows*numberOfColumns; i++) {
-    m_operands[i] = operands[i];
-    if (m_operands[i].real() == -0.0) {
-      m_operands[i].real(0.0);
-    }
-    if (m_operands[i].imag() == -0.0) {
-      m_operands[i].imag(0.0);
-    }
-  }
-}
-
-template<typename T>
-MatrixComplex<T>::~MatrixComplex() {
-  if (m_operands != nullptr) {
-    delete [] m_operands;
-  }
-}
-
-template<typename T>
-MatrixComplex<T>::MatrixComplex(MatrixComplex&& other) {
-  // Pilfer other's data
-  m_operands = other.m_operands;
-  m_numberOfRows = other.m_numberOfRows;
-  m_numberOfColumns = other.m_numberOfColumns;
-
-  // Reset other
-  other.m_operands = nullptr;
-  other.m_numberOfRows = 0;
-  other.m_numberOfColumns = 0;
-}
-
-template<typename T>
-MatrixComplex<T>::MatrixComplex(const MatrixComplex& other) {
-  // Copy other's data
-  m_numberOfRows = other.m_numberOfRows;
-  m_numberOfColumns = other.m_numberOfColumns;
-  std::complex<T> * operands = new std::complex<T> [m_numberOfRows*m_numberOfColumns];
-  for (int i=0; i<m_numberOfRows*m_numberOfColumns; i++) {
-    operands[i] = other.m_operands[i];
-  }
-  m_operands = operands;
-}
-
-template<typename T>
-MatrixComplex<T>& MatrixComplex<T>::operator=(MatrixComplex<T> && other) {
-  if (this != &other) {
-    if (m_operands) { delete [] m_operands; }
-    // Pilfer other's ivars
-    m_operands = other.m_operands;
-    m_numberOfRows = other.m_numberOfRows;
-    m_numberOfColumns = other.m_numberOfColumns;
-
-    // Reset other
-    other.m_operands = nullptr;
-    other.m_numberOfRows = 0;
-    other.m_numberOfColumns = 0;
-  }
-  return *this;
-}
-
-template<typename T>
-Expression * MatrixComplex<T>::complexToExpression(Expression::ComplexFormat complexFormat) const {
-  Expression ** operands = new Expression * [numberOfComplexOperands()];
-  for (int i = 0; i < numberOfComplexOperands(); i++) {
-    operands[i] = Complex<T>(complexOperand(i)).complexToExpression(complexFormat);
-  }
-  Expression * result = new Matrix(operands, numberOfRows(), numberOfColumns(), false);
-  delete[] operands;
-  return result;
-}
-
-template<typename T>
-std::complex<T> MatrixComplex<T>::createTrace() const {
-  if (numberOfRows() != numberOfColumns()) {
-    return std::complex<T>(NAN, NAN);
-  }
-  int dim = numberOfRows();
-  std::complex<T> c = std::complex<T>(0);
-  for (int i = 0; i < dim; i++) {
-    c += complexOperand(i*dim+i);
-  }
-  return c;
-}
-
-template<typename T>
-std::complex<T> MatrixComplex<T>::createDeterminant() const {
-  if (numberOfRows() != numberOfColumns()) {
-    return std::complex<T>(NAN, NAN);
-  }
-  std::complex<T> * operandsCopy = new std::complex<T> [m_numberOfRows*m_numberOfColumns];
-  for (int i=0; i<m_numberOfRows*m_numberOfColumns; i++) {
-    operandsCopy[i] = m_operands[i];
-  }
-  std::complex<T> determinant = std::complex<T>(1);
-  Matrix::ArrayRowCanonize(operandsCopy, m_numberOfRows, m_numberOfColumns, &determinant);
-  delete[] operandsCopy;
-  return determinant;
-}
->>>>>>> ec310a4f
-
 template Expression Evaluation<float>::complexToExpression(Preferences::ComplexFormat) const;
 template Expression Evaluation<double>::complexToExpression(Preferences::ComplexFormat) const;
 
