#include <poincare/expression.h>
#include <poincare/circuit_breaker_checkpoint.h>
#include <poincare/expression_node.h>
#include <poincare/ghost.h>
#include <poincare/opposite.h>
#include <poincare/rational.h>
#include <poincare/symbol.h>
#include <poincare/undefined.h>
#include <poincare/variable_context.h>
#include <ion.h>
#include <ion/unicode/utf8_helper.h>
#include <cmath>
#include <float.h>
#include <utility>

#include "parsing/parser.h"

namespace Poincare {

bool Expression::sSymbolReplacementsCountLock = false;
static bool sApproximationEncounteredComplex = false;

/* Constructor & Destructor */

Expression Expression::clone() const { TreeHandle c = TreeHandle::clone(); return static_cast<Expression&>(c); }

Expression Expression::Parse(char const * string, Context * context, bool addParentheses) {
  if (string[0] == 0) {
    return Expression();
  }
  Parser p(string, context);
  Expression expression = p.parse();
  if (p.getStatus() != Parser::Status::Success) {
    expression = Expression();
  }
  if (!expression.isUninitialized() && addParentheses) {
    expression = expression.addMissingParentheses();
  }
  return expression;
}

Expression Expression::ExpressionFromAddress(const void * address, size_t size) {
  if (address == nullptr || size == 0) {
    return Expression();
  }
  // Build the Expression in the Tree Pool
  return Expression(static_cast<ExpressionNode *>(TreePool::sharedPool()->copyTreeFromAddress(address, size)));
}

/* Hierarchy */

Expression Expression::childAtIndex(int i) const {
  TreeHandle c = TreeHandle::childAtIndex(i);
  return static_cast<Expression &>(c);
}

/* Properties */

bool Expression::isRationalOne() const {
  return type() == ExpressionNode::Type::Rational && convert<const Rational>().isOne();
}

bool Expression::recursivelyMatches(ExpressionTest test, Context * context, ExpressionNode::SymbolicComputation replaceSymbols) const {
  if (test(*this, context)) {
    return true;
  }

  // Handle dependencies, symbols and functions
  ExpressionNode::Type t = type();
  if (t == ExpressionNode::Type::Dependency) {
    Expression e = *this;
    return static_cast<Dependency &>(e).dependencyRecursivelyMatches(test, context, replaceSymbols);
  }
  if (t == ExpressionNode::Type::Symbol || t == ExpressionNode::Type::Function) {
    assert(replaceSymbols == ExpressionNode::SymbolicComputation::ReplaceAllDefinedSymbolsWithDefinition
        || replaceSymbols == ExpressionNode::SymbolicComputation::ReplaceDefinedFunctionsWithDefinitions
        || replaceSymbols == ExpressionNode::SymbolicComputation::DoNotReplaceAnySymbol); // We need only those cases for now

    if (replaceSymbols == ExpressionNode::SymbolicComputation::DoNotReplaceAnySymbol
        || (replaceSymbols == ExpressionNode::SymbolicComputation::ReplaceDefinedFunctionsWithDefinitions
          && t == ExpressionNode::Type::Symbol))
    {
      return false;
    }
    assert(replaceSymbols == ExpressionNode::SymbolicComputation::ReplaceAllDefinedSymbolsWithDefinition
        || t == ExpressionNode::Type::Function);
      return SymbolAbstract::matches(convert<const SymbolAbstract>(), test, context);
  }

  const int childrenCount = this->numberOfChildren();
  for (int i = 0; i < childrenCount; i++) {
    if (childAtIndex(i).recursivelyMatches(test, context, replaceSymbols)) {
      return true;
    }
  }
  return false;
}

bool Expression::hasExpression(ExpressionTypeTest test, const void * context) const {
  if (test(*this, context)) {
    return true;
  }
  const int childrenCount = numberOfChildren();
  for (int i = 0; i < childrenCount; i++) {
    if (childAtIndex(i).hasExpression(test, context)) {
      return true;
    }
  }
  return false;
}

bool Expression::deepIsMatrix(Context * context) const {
  /* We could do something virtual instead of implementing a disjunction on
   * types but in a first try, it was easier to group all code regarding
   * isMatrix at the same place. */
  if (IsMatrix(*this, context)) {
    return true;
  }
  // Scalar expressions
  ExpressionNode::Type types1[] = {ExpressionNode::Type::BinomialCoefficient, ExpressionNode::Type::Derivative, ExpressionNode::Type::Determinant, ExpressionNode::Type::DivisionQuotient, ExpressionNode::Type::DivisionRemainder, ExpressionNode::Type::Factor, ExpressionNode::Type::GreatCommonDivisor, ExpressionNode::Type::Integral, ExpressionNode::Type::LeastCommonMultiple, ExpressionNode::Type::MatrixTrace, ExpressionNode::Type::NthRoot, ExpressionNode::Type::PermuteCoefficient, ExpressionNode::Type::Randint, ExpressionNode::Type::Round, ExpressionNode::Type::SignFunction, ExpressionNode::Type::SquareRoot};
  if (isOfType(types1, sizeof(types1)/sizeof(ExpressionNode::Type))) {
    return false;
  }
  // The children were sorted so any expression which is a matrix (deeply) would be at the end
  if (IsNAry(*this, context)) {
    int nbOfChildren = numberOfChildren();
    assert(nbOfChildren > 0);
    return childAtIndex(nbOfChildren-1).deepIsMatrix(context);
  }
  /* Logarithm, Power, Product, Sum, Dependency are matrices only if their
   * first child is a matrix */
  ExpressionNode::Type types2[] = {ExpressionNode::Type::Logarithm, ExpressionNode::Type::Power, ExpressionNode::Type::Product, ExpressionNode::Type::Sum, ExpressionNode::Type::Dependency};
  if (isOfType(types2, sizeof(types2)/sizeof(ExpressionNode::Type))) {
    assert(numberOfChildren() > 0);
    return childAtIndex(0).deepIsMatrix(context);
  }
  // By default, an expression is a matrix of any of its children is one (eg, Cosine, Decimal...)
  const int childrenCount = numberOfChildren();
  for (int i = 0; i < childrenCount; i++) {
    if (childAtIndex(i).deepIsMatrix(context)) {
      return true;
    }
  }
  return false;
}

bool Expression::IsApproximate(const Expression e, Context * context) {
  return e.type() == ExpressionNode::Type::Decimal || e.type() == ExpressionNode::Type::Float || e.type() == ExpressionNode::Type::Double;
}

bool Expression::IsRandom(const Expression e, Context * context) {
  return e.isRandom();
}

bool Expression::IsNAry(const Expression e, Context * context) {
  return e.type() == ExpressionNode::Type::Addition || e.type() == ExpressionNode::Type::Multiplication;
}

bool Expression::IsMatrix(const Expression e, Context * context) {
  return e.type() == ExpressionNode::Type::Matrix
    || e.type() == ExpressionNode::Type::ConfidenceInterval
    || e.type() == ExpressionNode::Type::MatrixDimension
    || e.type() == ExpressionNode::Type::PredictionInterval
    || e.type() == ExpressionNode::Type::MatrixInverse
    || e.type() == ExpressionNode::Type::MatrixIdentity
    || e.type() == ExpressionNode::Type::MatrixTranspose
    || e.type() == ExpressionNode::Type::MatrixRowEchelonForm
    || e.type() == ExpressionNode::Type::MatrixReducedRowEchelonForm
    || e.type() == ExpressionNode::Type::VectorCross;
}

bool Expression::IsInfinity(const Expression e, Context * context) {
  return e.type() == ExpressionNode::Type::Infinity;
}

bool containsVariables(const Expression e, char * variables, int maxVariableSize) {
  if (e.type() == ExpressionNode::Type::Symbol) {
    int index = 0;
    while (variables[index*maxVariableSize] != 0) {
      if (strcmp(static_cast<const Symbol&>(e).name(), &variables[index*maxVariableSize]) == 0) {
        return true;
      }
      index++;
    }
  }
  const int childrenCount = e.numberOfChildren();
  for (int i = 0; i < childrenCount; i++) {
    if (containsVariables(e.childAtIndex(i), variables, maxVariableSize)) {
      return true;
    }
  }
  return false;
}

bool Expression::getLinearCoefficients(char * variables, int maxVariableSize, Expression coefficients[], Expression constant[], Context * context, Preferences::ComplexFormat complexFormat, Preferences::AngleUnit angleUnit, Preferences::UnitFormat unitFormat, ExpressionNode::SymbolicComputation symbolicComputation) const {
  assert(!recursivelyMatches(IsMatrix, context, symbolicComputation));
  // variables is in fact of type char[k_maxNumberOfVariables][maxVariableSize]
  int index = 0;
  while (variables[index*maxVariableSize] != 0) {
    int degree = polynomialDegree(context, &variables[index*maxVariableSize]);
    if (degree > 1 || degree < 0) {
      return false;
    }
    index++;
  }
  Expression equation = *this;
  index = 0;
  Expression polynomialCoefficients[k_maxNumberOfPolynomialCoefficients];
  while (variables[index*maxVariableSize] != 0) {
    int degree = equation.getPolynomialReducedCoefficients(&variables[index*maxVariableSize], polynomialCoefficients, context, complexFormat, angleUnit, unitFormat, symbolicComputation);
    switch (degree) {
      case 0:
        coefficients[index] = Rational::Builder(0);
        break;
      case 1:
        coefficients[index] = polynomialCoefficients[1];
        break;
      default:
        /* degree is supposed to be 0 or 1. Otherwise, it means that equation
         * is 'undefined' due to the reduction of 0*inf for example.
         * (ie, x*y*inf = 0) */
        assert(!recursivelyMatches([](const Expression e, Context * context) { return e.isUndefined(); }, context));
        return false;
    }
    /* The equation is can be written: a_1*x+a_0 with a_1 and a_0 x-independent.
     * The equation supposed to be linear in all variables, so we can look for
     * the coefficients linked to the other variables in a_0. */
    equation = polynomialCoefficients[0];
    index++;
  }
  constant[0] = Opposite::Builder(equation.clone()).reduce(ExpressionNode::ReductionContext(context, complexFormat, angleUnit, unitFormat, ExpressionNode::ReductionTarget::SystemForApproximation, symbolicComputation));
  /* The expression can be linear on all coefficients taken one by one but
   * non-linear (ex: xy = 2). We delete the results and return false if one of
   * the coefficients contains a variable. */
  bool isMultivariablePolynomial = containsVariables(constant[0], variables, maxVariableSize);
  for (int i = 0; i < index; i++) {
    if (isMultivariablePolynomial) {
      break;
    }
    isMultivariablePolynomial |= containsVariables(coefficients[i], variables, maxVariableSize);
  }
  return !isMultivariablePolynomial;
}

bool Expression::isDefinedCosineOrSine(Context * context, Preferences::ComplexFormat complexFormat, Preferences::AngleUnit angleUnit) const {
  ExpressionNode::Type t = type();
  if (t == ExpressionNode::Type::Cosine || t == ExpressionNode::Type::Sine) {
    float r = childAtIndex(0).approximateToScalar<float>(context, complexFormat, angleUnit);
    if (!std::isnan(r)) {
      return true;
    }
  }
  return false;
}

bool Expression::isBasedIntegerCappedBy(const char * stringInteger) const {
  return type() == ExpressionNode::Type::BasedInteger && (Integer::NaturalOrder(convert<BasedInteger>().integer(), Integer(stringInteger)) < 0);
}

bool Expression::isDivisionOfIntegers() const {
  return type() == ExpressionNode::Type::Division && childAtIndex(0).type() == ExpressionNode::Type::BasedInteger && childAtIndex(1).type() == ExpressionNode::Type::BasedInteger;
}

bool Expression::hasDefinedComplexApproximation(Context * context, Preferences::ComplexFormat complexFormat, Preferences::AngleUnit angleUnit) const {
  if (complexFormat == Preferences::ComplexFormat::Real) {
    return false;
  }
  /* We return true when both real and imaginary approximation are defined and
   * imaginary part is not null. */
  Expression e = clone();
  Expression imag = ImaginaryPart::Builder(e);
  float b = imag.approximateToScalar<float>(context, complexFormat, angleUnit);
  if (b == 0.0f || std::isinf(b) || std::isnan(b)) {
    return false;
  }
  Expression real = RealPart::Builder(e);
  float a = real.approximateToScalar<float>(context, complexFormat, angleUnit);
  if (std::isinf(a) || std::isnan(a)) {
    return false;
  }
  return true;
}

void Expression::derivateChildAtIndexInPlace(int index, ExpressionNode::ReductionContext reductionContext, Expression symbol, Expression symbolValue) {
  if (!childAtIndex(index).derivate(reductionContext, symbol, symbolValue)) {
    replaceChildAtIndexInPlace(index, Derivative::Builder(childAtIndex(index), symbol.clone().convert<Symbol>(), symbolValue.clone()));
  }
}

// Private

void Expression::shallowAddMissingParenthesis() {
  if (isUninitialized()) {
    return;
  }
  const int childrenCount = numberOfChildren();
  for (int i = 0; i < childrenCount; i++) {
    Expression child = childAtIndex(i);
    if (node()->childAtIndexNeedsUserParentheses(child, i)) {
      replaceChildAtIndexInPlace(i, Parenthesis::Builder(child));
    }
  }
}

Expression Expression::addMissingParentheses() {
  const int childrenCount = numberOfChildren();
  for (int i = 0; i < childrenCount; i++) {
    Expression child = childAtIndex(i).addMissingParentheses();
    if (node()->childAtIndexNeedsUserParentheses(child, i)) {
      child = Parenthesis::Builder(child);
    }
    replaceChildAtIndexInPlace(i, child);
  }
  return *this;
}

<<<<<<< HEAD
void Expression::defaultDeepReduceChildren(ExpressionNode::ReductionContext reductionContext) {
  const int childrenCount = numberOfChildren();
  for (int i = 0; i < childrenCount; i++) {
    assert(childrenCount == numberOfChildren());
    childAtIndex(i).deepReduce(reductionContext);
  }
}

Expression Expression::defaultShallowReduce() {
  Expression result;
  const int childrenCount = numberOfChildren();
  for (int i = 0; i < childrenCount; i++) {
    /* The reduction is shortcut if one child is unreal or undefined:
     * - the result is unreal if at least one child is unreal
     * - the result is undefined if at least one child is undefined but no child
     *   is unreal */
    ExpressionNode::Type childIType = childAtIndex(i).type();
    if (childIType == ExpressionNode::Type::Unreal) {
      result = Unreal::Builder();
      break;
    } else if (childIType == ExpressionNode::Type::Undefined) {
       result = Undefined::Builder();
    }
  }
  if (!result.isUninitialized()) {
    replaceWithInPlace(result);
    return result;
  }
  return *this;
}

Expression Expression::defaultHandleUnitsInChildren() {
  // Generically, an Expression does not accept any Unit in its children.
  const int childrenCount = numberOfChildren();
  for (int i = 0; i < childrenCount; i++) {
    Expression unit;
    Expression childI = childAtIndex(i).removeUnit(&unit);
    if (childI.isUndefined() || !unit.isUninitialized()) {
      return replaceWithUndefinedInPlace();
    }
  }
  return *this;
}

=======
>>>>>>> 80f8e44a
Expression Expression::shallowReduceUsingApproximation(ExpressionNode::ReductionContext reductionContext) {
  double approx = node()->approximate(double(), ExpressionNode::ApproximationContext(reductionContext, true)).toScalar();
  /* If approx is capped by the largest integer such as all smaller integers can
   * be exactly represented in IEEE754, approx is the exact result (no
   * precision were loss). */
  if (!std::isnan(approx) && std::fabs(approx) <= k_largestExactIEEE754Integer) {
    Expression result = Decimal::Builder(approx).shallowReduce();
    assert(result.type() == ExpressionNode::Type::Rational);
    replaceWithInPlace(result);
    return result;
  }
  return *this;
}


Expression Expression::parent() const {
  TreeHandle p = TreeHandle::parent();
  return static_cast<Expression &>(p);
}

Expression Expression::replaceWithUndefinedInPlace() {
  Expression result = Undefined::Builder();
  replaceWithInPlace(result);
  return result;
}

void Expression::defaultSetChildrenInPlace(Expression other) {
  const int childrenCount = numberOfChildren();
  assert(childrenCount == other.numberOfChildren());
  for (int i = 0; i < childrenCount; i++) {
    replaceChildAtIndexInPlace(i, other.childAtIndex(i));
  }
}

Expression Expression::defaultReplaceReplaceableSymbols(Context * context, bool * didReplace, bool replaceFunctionsOnly, int parameteredAncestorsCount) {
  int nbChildren = numberOfChildren();
  for (int i = 0; i < nbChildren; i++) {
    Expression c = childAtIndex(i).deepReplaceReplaceableSymbols(context, didReplace, replaceFunctionsOnly, parameteredAncestorsCount);
    if (c.isUninitialized()) { // the expression is circularly defined, escape
      return Expression();
    }
  }
  return *this;
}

Expression Expression::defaultOddFunctionSetSign(ExpressionNode::Sign s, ExpressionNode::ReductionContext reductionContext) {
  assert(s == ExpressionNode::Sign::Positive || s == ExpressionNode::Sign::Negative);
  /* The node can have more than one child if the children after the first are
   * not relevant when changing the sign (e.g.: the precision in Round, or the
   * imaginary part in ComplexCartesian as it should be null when setting the
   * sign.) */
  assert(numberOfChildren() >= 1);
  ExpressionNode::Sign childSign = childAtIndex(0).sign(reductionContext.context());
  assert(childSign == ExpressionNode::Sign::Positive || childSign == ExpressionNode::Sign::Negative);
  if (childSign != s) {
    replaceChildAtIndexInPlace(0, childAtIndex(0).setSign(s, reductionContext));
  }
  return *this;
}

Expression Expression::makePositiveAnyNegativeNumeralFactor(ExpressionNode::ReductionContext reductionContext) {
  // The expression is a negative number
  if (isNumber() && sign(reductionContext.context()) == ExpressionNode::Sign::Negative) {
    return setSign(ExpressionNode::Sign::Positive, reductionContext);
  }
  // The expression is a multiplication whose numeral factor is negative
  if (type() == ExpressionNode::Type::Multiplication && numberOfChildren() > 0 && childAtIndex(0).isNumber() && childAtIndex(0).sign(reductionContext.context()) == ExpressionNode::Sign::Negative) {
    Multiplication m = convert<Multiplication>();
    if (m.childAtIndex(0).type() == ExpressionNode::Type::Rational && m.childAtIndex(0).convert<Rational>().isMinusOne()) {
      // The negative numeral factor is -1, we just remove it
      m.removeChildAtIndexInPlace(0);
      // The multiplication can have only one child after removing -1
      return m.squashUnaryHierarchyInPlace();
    } else {
      // Otherwise, we make it positive
      m.childAtIndex(0).setSign(ExpressionNode::Sign::Positive, reductionContext);
    }
    return std::move(m);
  }
  return Expression();
}

template<typename U>
Evaluation<U> Expression::approximateToEvaluation(Context * context, Preferences::ComplexFormat complexFormat, Preferences::AngleUnit angleUnit, bool withinReduce) const {
  sApproximationEncounteredComplex = false;
  Evaluation<U> e = node()->approximate(U(), ExpressionNode::ApproximationContext(context, complexFormat, angleUnit, withinReduce));
  if (complexFormat == Preferences::ComplexFormat::Real && sApproximationEncounteredComplex) {
    e = Complex<U>::Undefined();
  }
  return e;
}

Expression Expression::defaultReplaceSymbolWithExpression(const SymbolAbstract & symbol, const Expression expression) {
  /* In this case, replacing a symbol does not alter the number of children,
   * since no other operation (e.g. reduction) is applied. */
  const int nbChildren = numberOfChildren();
  for (int i = 0; i < nbChildren; i++) {
    assert(nbChildren == numberOfChildren());
    childAtIndex(i).replaceSymbolWithExpression(symbol, expression);
  }
  return *this;
}

int Expression::defaultGetPolynomialCoefficients(Context * context, const char * symbol, Expression coefficients[]) const {
  int deg = polynomialDegree(context, symbol);
  if (deg == 0) {
    coefficients[0] = clone();
    return 0;
  }
  return -1;
}

int Expression::getPolynomialReducedCoefficients(const char * symbolName, Expression coefficients[], Context * context, Preferences::ComplexFormat complexFormat, Preferences::AngleUnit angleUnit, Preferences::UnitFormat unitFormat, ExpressionNode::SymbolicComputation symbolicComputation) const {
  int degree = getPolynomialCoefficients(context, symbolName, coefficients, symbolicComputation);
  for (int i = 0; i <= degree; i++) {
    coefficients[i] = coefficients[i].reduce(ExpressionNode::ReductionContext(context, complexFormat, angleUnit, unitFormat, ExpressionNode::ReductionTarget::SystemForApproximation, symbolicComputation));
  }
  return degree;
}

/* Units */

bool Expression::hasUnit() const {
  return recursivelyMatches([](const Expression e, Context * context) { return e.type() == ExpressionNode::Type::Unit; }, nullptr, ExpressionNode::SymbolicComputation::DoNotReplaceAnySymbol);
}

/* Complex */

bool Expression::EncounteredComplex() {
  return sApproximationEncounteredComplex;
}

void Expression::SetEncounteredComplex(bool encounterComplex) {
  sApproximationEncounteredComplex = encounterComplex;
}

Preferences::ComplexFormat Expression::UpdatedComplexFormatWithTextInput(Preferences::ComplexFormat complexFormat, const char * textInput) {
  if (complexFormat == Preferences::ComplexFormat::Real && UTF8Helper::HasCodePoint(textInput, UCodePointMathematicalBoldSmallI)) {
    return Preferences::ComplexFormat::Cartesian;
  }
  return complexFormat;
}

Preferences::ComplexFormat Expression::UpdatedComplexFormatWithExpressionInput(Preferences::ComplexFormat complexFormat, const Expression & exp, Context * context) {
  if (complexFormat == Preferences::ComplexFormat::Real && exp.recursivelyMatches([](const Expression e, Context * context) { return e.type() == ExpressionNode::Type::Constant && static_cast<const Constant &>(e).isIComplex(); }, context)) {
    return Preferences::ComplexFormat::Cartesian;
  }
  return complexFormat;
}

bool Expression::isReal(Context * context) const {
  /* We could do something virtual instead of implementing a disjunction on
   * types but many expressions have the same implementation so it is easier to
   * factorize it here. */

  // These expressions are real if their children are
  ExpressionNode::Type types1[] = {ExpressionNode::Type::ArcTangent, ExpressionNode::Type::Conjugate, ExpressionNode::Type::Cosine, ExpressionNode::Type::Sine, ExpressionNode::Type::Tangent};
  if (isOfType(types1, sizeof(types1)/sizeof(ExpressionNode::Type))) {
    return childAtIndex(0).isReal(context);
  }

  // These expressions are always real
  ExpressionNode::Type types2[] = {ExpressionNode::Type::BinomialCoefficient, ExpressionNode::Type::Derivative, ExpressionNode::Type::DivisionQuotient, ExpressionNode::Type::DivisionRemainder, ExpressionNode::Type::GreatCommonDivisor, ExpressionNode::Type::Integral, ExpressionNode::Type::LeastCommonMultiple, ExpressionNode::Type::PermuteCoefficient, ExpressionNode::Type::Randint, ExpressionNode::Type::Random, ExpressionNode::Type::Round, ExpressionNode::Type::SignFunction, ExpressionNode::Type::Unit};
  if ((isNumber() && !isUndefined()) || isOfType(types2, sizeof(types2)/sizeof(ExpressionNode::Type))) {
    return true;
  }

  // These expressions are real when they are scalar
  ExpressionNode::Type types3[] = {ExpressionNode::Type::AbsoluteValue, ExpressionNode::Type::Ceiling, ExpressionNode::Type::ComplexArgument, ExpressionNode::Type::Factorial, ExpressionNode::Type::Floor, ExpressionNode::Type::FracPart, ExpressionNode::Type::ImaginaryPart, ExpressionNode::Type::RealPart};
  if (isOfType(types3, sizeof(types3)/sizeof(ExpressionNode::Type))) {
    return !deepIsMatrix(context);
  }

  // NAryExpresions are real if all children are real
  if (IsNAry(*this, context)) {
    return convert<NAryExpression>().allChildrenAreReal(context) == 1;
  }

  if (type() == ExpressionNode::Type::Constant) {
    return static_cast<ConstantNode *>(node())->isReal();
  }

  if (type() == ExpressionNode::Type::Power) {
    return static_cast<PowerNode *>(node())->isReal(context);
  }

  return false;
}

/* Comparison */

bool Expression::isIdenticalTo(const Expression e) const {
  /* We use the simplification order only because it is a already-coded total
   * order on expresssions. */
  return ExpressionNode::SimplificationOrder(node(), e.node(), true) == 0;
}

bool Expression::isIdenticalToWithoutParentheses(const Expression e) const {
  // Same as isIdenticalTo, but ignoring the parentheses.
  return ExpressionNode::SimplificationOrder(node(), e.node(), true, true) == 0;
}

bool Expression::ParsedExpressionsAreEqual(const char * e0, const char * e1, Context * context, Preferences::ComplexFormat complexFormat, Preferences::AngleUnit angleUnit, Preferences::UnitFormat unitFormat) {
  Expression exp0 = Expression::ParseAndSimplify(e0, context, complexFormat, angleUnit, unitFormat, ExpressionNode::SymbolicComputation::ReplaceAllSymbolsWithDefinitionsOrUndefined);
  Expression exp1 = Expression::ParseAndSimplify(e1, context, complexFormat, angleUnit, unitFormat, ExpressionNode::SymbolicComputation::ReplaceAllSymbolsWithDefinitionsOrUndefined);
  if (exp0.isUninitialized() || exp1.isUninitialized()) {
    return false;
  }
  return exp0.isIdenticalTo(exp1);
}

/* Layout Helper */

Layout Expression::createLayout(Preferences::PrintFloatMode floatDisplayMode, int numberOfSignificantDigits) const {
  return isUninitialized() ? Layout() : node()->createLayout(floatDisplayMode, numberOfSignificantDigits);
}

int Expression::serialize(char * buffer, int bufferSize, Preferences::PrintFloatMode floatDisplayMode, int numberOfSignificantDigits) const { return isUninitialized() ? 0 : node()->serialize(buffer, bufferSize, floatDisplayMode, numberOfSignificantDigits); }

/* Simplification */

Expression Expression::ParseAndSimplify(const char * text, Context * context, Preferences::ComplexFormat complexFormat, Preferences::AngleUnit angleUnit, Preferences::UnitFormat unitFormat, ExpressionNode::SymbolicComputation symbolicComputation, ExpressionNode::UnitConversion unitConversion) {
  Expression exp = Parse(text, context, false);
  if (exp.isUninitialized()) {
    return Undefined::Builder();
  }
  exp = exp.simplify(ExpressionNode::ReductionContext(context, complexFormat, angleUnit, unitFormat, ExpressionNode::ReductionTarget::User, symbolicComputation, unitConversion));
  /* simplify might have been interrupted, in which case the resulting
   * expression is uninitialized, so we need to check that. */
  if (exp.isUninitialized()) {
    return Parse(text, context);
  }
  return exp;
}

void Expression::ParseAndSimplifyAndApproximate(const char * text, Expression * simplifiedExpression, Expression * approximateExpression, Context * context, Preferences::ComplexFormat complexFormat, Preferences::AngleUnit angleUnit, Preferences::UnitFormat unitFormat, ExpressionNode::SymbolicComputation symbolicComputation, ExpressionNode::UnitConversion unitConversion) {
  assert(simplifiedExpression);
  Expression exp = Parse(text, context, false);
  if (exp.isUninitialized()) {
    *simplifiedExpression = Undefined::Builder();
    *approximateExpression = Undefined::Builder();
    return;
  }
  exp.simplifyAndApproximate(simplifiedExpression, approximateExpression, context, complexFormat, angleUnit, unitFormat, symbolicComputation, unitConversion);
  /* simplify might have been interrupted, in which case the resulting
   * expression is uninitialized, so we need to check that. */
  if (simplifiedExpression->isUninitialized()) {
    *simplifiedExpression = Parse(text, context);
    if (approximateExpression) {
      *approximateExpression = simplifiedExpression->approximate<double>(context, complexFormat, angleUnit);
    }
  }
}

Expression Expression::simplify(ExpressionNode::ReductionContext reductionContext) {
  return deepReduce(reductionContext).deepBeautify(reductionContext);
}

void makePositive(Expression * e, bool * isNegative) {
  if (e->type() == ExpressionNode::Type::Opposite) {
    *isNegative = true;
    *e = e->childAtIndex(0);
  }
}

void Expression::beautifyAndApproximateScalar(Expression * simplifiedExpression, Expression * approximateExpression, ExpressionNode::ReductionContext userReductionContext, Context * context, Preferences::ComplexFormat complexFormat, Preferences::AngleUnit angleUnit) {
  bool hasUnits = hasUnit();
  /* Case 1: the reduced expression is ComplexCartesian or pure real, we can
   * take into account the complex format to display a+i*b or r*e^(i*th) */
  if ((type() == ExpressionNode::Type::ComplexCartesian || isReal(context)) && !hasUnits) {
    ComplexCartesian ecomplex = type() == ExpressionNode::Type::ComplexCartesian ? convert<ComplexCartesian>() : ComplexCartesian::Builder(*this, Rational::Builder(0));
    if (approximateExpression) {
      /* Step 1: Approximation
       * We compute the approximate expression from the Cartesian form to avoid
       * unprecision. For example, if the result is the ComplexCartesian(a,b),
       * the final expression is going to be sqrt(a^2+b^2)*exp(i*atan(b/a)...
       * in Polar ComplexFormat. If we approximate this expression instead of
       * ComplexCartesian(a,b), we are going to loose precision on the resulting
       * complex.*/
      // Clone the ComplexCartesian to use it to compute the approximation
      ComplexCartesian ecomplexClone = ecomplex.clone().convert<ComplexCartesian>();
      // To minimize the error on the approximation, we reduce the number of nodes in the expression by beautifying
      ecomplexClone.real().deepBeautify(userReductionContext);
      ecomplexClone.imag().deepBeautify(userReductionContext);
      *approximateExpression = ecomplexClone.approximate<double>(context, complexFormat, angleUnit);
    }
    // Step 2: create the simplified expression with the required complex format
    Expression ra = complexFormat == Preferences::ComplexFormat::Polar ?
      ecomplex.clone().convert<ComplexCartesian>().norm(userReductionContext).shallowReduce(userReductionContext) :
      ecomplex.real();
    Expression tb = complexFormat == Preferences::ComplexFormat::Polar ?
      ecomplex.argument(userReductionContext).shallowReduce(userReductionContext) :
      ecomplex.imag();
    ra = ra.deepBeautify(userReductionContext);
    tb = tb.deepBeautify(userReductionContext);
    bool raIsNegative = false;
    bool tbIsNegative = false;
    makePositive(&ra, &raIsNegative);
    makePositive(&tb, &tbIsNegative);
    *simplifiedExpression = CreateComplexExpression(ra, tb, complexFormat, ra.isUndefined() || tb.isUndefined(), IsZero(ra), IsOne(ra), IsZero(tb), IsOne(tb), raIsNegative, tbIsNegative);
  } else {
    /* Case 2: The reduced expression has a complex component that could not
     * be bubbled up. */
    // Step 1: beautifying
    *simplifiedExpression = deepBeautify(userReductionContext);
    // Step 2: approximation
    if (approximateExpression) {
      if (hasUnits) {
        /* Approximate and simplified expressions are set equal so that only
         * one of them will be output. Note that there is no need to clone
         * since the expressions will not be altered. */
        *approximateExpression = *simplifiedExpression;
        return;
      }

      *approximateExpression = simplifiedExpression->approximate<double>(context, complexFormat, angleUnit);
    }
  }
}

void Expression::simplifyAndApproximate(Expression * simplifiedExpression, Expression * approximateExpression, Context * context, Preferences::ComplexFormat complexFormat, Preferences::AngleUnit angleUnit, Preferences::UnitFormat unitFormat, ExpressionNode::SymbolicComputation symbolicComputation, ExpressionNode::UnitConversion unitConversion) {
  assert(simplifiedExpression);

  // TODO: Store and reset the previous Checkpoint if there is on but override this one to ensure changing reductionContext !


  // Step 1: we reduce the expression
  /* We tried first with the ReductionTarget::User. If the reduction failed
   * without any user interruption (too many nodes were generated), we try
   * again with ReductionTarget::SystemForApproximation. */
  ExpressionNode::ReductionContext userReductionContext = ExpressionNode::ReductionContext(context, complexFormat, angleUnit, unitFormat, ExpressionNode::ReductionTarget::User, symbolicComputation, unitConversion);
  ExpressionNode::ReductionContext reductionContext = userReductionContext;
  SystemCircuitBreakerCheckpoint systemCheckpoint;
  if (!CircuitBreakerRun(systemCheckpoint)) {
    // System interruption, try again with another ReductionTarget
    reductionContext = ExpressionNode::ReductionContext(context, complexFormat, angleUnit, unitFormat, ExpressionNode::ReductionTarget::SystemForApproximation, symbolicComputation, unitConversion);
    systemCheckpoint.reset();
  }
  Expression e = clone().deepReduce(reductionContext);

  // Step 2: we approximate and beautify the reduced expression
  /* Case 1: the reduced expression is a matrix: We scan the matrix children to
   * beautify them with the right complex format. */
  if (e.type() == ExpressionNode::Type::Matrix) {
    Matrix m = static_cast<Matrix &>(e);
    *simplifiedExpression = Matrix::Builder();
    if (approximateExpression) {
      *approximateExpression = Matrix::Builder();
    }
    for (int i = 0; i < e.numberOfChildren(); i++) {
      Expression simplifiedChild;
      Expression approximateChild = approximateExpression ? Expression() : nullptr;
      e.childAtIndex(i).beautifyAndApproximateScalar(&simplifiedChild, &approximateChild, userReductionContext, context, complexFormat, angleUnit);
      static_cast<Matrix *>(simplifiedExpression)->addChildAtIndexInPlace(simplifiedChild, i, i);
      if (approximateExpression) {
        static_cast<Matrix *>(approximateExpression)->addChildAtIndexInPlace(approximateChild, i, i);
      }
    }
    static_cast<Matrix *>(simplifiedExpression)->setDimensions(m.numberOfRows(), m.numberOfColumns());
    if (approximateExpression) {
      static_cast<Matrix *>(approximateExpression)->setDimensions(m.numberOfRows(), m.numberOfColumns());
    }
  } else {
    /* Case 3: the reduced expression is scalar or too complex to respect the
     * complex format. */
    e.beautifyAndApproximateScalar(simplifiedExpression, approximateExpression, userReductionContext, context, complexFormat, angleUnit);
  }
}

Expression Expression::ExpressionWithoutSymbols(Expression e, Context * context, bool replaceFunctionsOnly) {
  if (e.isUninitialized()) {
    return e;
  }
  /* Replace all the symbols iteratively. If we make too many replacements, the
   * symbols are likely to be defined circularly, in which case we return an
   * uninitialized expression.
   * We need a static "replacement count" to aggregate all calls to
   * ExpressionWithoutSymbols, as this method might be called from
   * hasReplaceableSymbols. */
  static int replacementCount = 0;
  bool unlock = false;
  if (!sSymbolReplacementsCountLock) {
    replacementCount = 0;
    sSymbolReplacementsCountLock = true;
    unlock = true;
  }
  bool didReplace;
  do {
    replacementCount++;
    if (replacementCount > k_maxSymbolReplacementsCount) {
      e = Expression();
      break;
    }
    didReplace = false;
    e = e.deepReplaceReplaceableSymbols(context, &didReplace, replaceFunctionsOnly, 0);
    if (e.isUninitialized()) { // the expression is circularly defined, escape
      replacementCount = k_maxSymbolReplacementsCount;
    }
  } while (didReplace);
  if (unlock) {
    sSymbolReplacementsCountLock = false;
  }
  return e;
}

Expression Expression::mapOnMatrixFirstChild(ExpressionNode::ReductionContext reductionContext) {
  /* For now, the matrix child on which the mapping must be done is always at
   * the index 0. */
  assert(childAtIndex(0).type() == ExpressionNode::Type::Matrix);
  Expression c = childAtIndex(0);
  Matrix matrix = Matrix::Builder();
  /* replace c with a ghost, because we will clone this and we do not want to
   * clone c, as it might be very big. */
  replaceChildInPlace(c, Ghost::Builder());
  for (int i = 0; i < c.numberOfChildren(); i++) {
    Expression f = clone();
    f.replaceChildAtIndexInPlace(0, c.childAtIndex(i));
    matrix.addChildAtIndexInPlace(f, i, i);
    f.shallowReduce(reductionContext);
  }
  matrix.setDimensions(static_cast<Matrix &>(c).numberOfRows(), static_cast<Matrix &>(c).numberOfColumns());
  replaceWithInPlace(matrix);
  return matrix.shallowReduce(reductionContext.context());
}

Expression Expression::radianToAngleUnit(Preferences::AngleUnit angleUnit) {
  if (angleUnit == Preferences::AngleUnit::Degree) {
    // e*180/Pi
    return Multiplication::Builder(*this, Rational::Builder(180), Power::Builder(Constant::Builder(UCodePointGreekSmallLetterPi), Rational::Builder(-1)));
  }
  else if (angleUnit == Preferences::AngleUnit::Gradian) {
    // e*200/Pi
    return Multiplication::Builder(*this, Rational::Builder(200), Power::Builder(Constant::Builder(UCodePointGreekSmallLetterPi), Rational::Builder(-1)));
  }
  return *this;
}

Expression Expression::angleUnitToRadian(Preferences::AngleUnit angleUnit) {
  if (angleUnit == Preferences::AngleUnit::Degree) {
    // e*Pi/180
    return Multiplication::Builder(*this, Rational::Builder(1, 180), Constant::Builder(UCodePointGreekSmallLetterPi));
  }
  else if (angleUnit == Preferences::AngleUnit::Gradian) {
    // e*Pi/200
    return Multiplication::Builder(*this, Rational::Builder(1, 200), Constant::Builder(UCodePointGreekSmallLetterPi));
  }
  return *this;
}

Expression Expression::reduceAndRemoveUnit(ExpressionNode::ReductionContext reductionContext, Expression * Unit) {
  /* RemoveUnit has to be called on reduced expression. reduce method is called
   * instead of deepReduce to catch interrupted simplification. */
  return deepReduce(reductionContext).removeUnit(Unit);
}

Expression Expression::reduce(ExpressionNode::ReductionContext reductionContext) {
  return deepReduce(reductionContext);
}

Expression Expression::deepReduce(ExpressionNode::ReductionContext reductionContext) {
  deepReduceChildren(reductionContext);
  if (type() != ExpressionNode::Type::Equal && type() != ExpressionNode::Type::Store) {
    /* Bubble up dependencies */
    Matrix dependencies = Matrix::Builder();
    for (int i = 0; i < numberOfChildren(); i++) {
      if (isParameteredExpression() && (i == ParameteredExpression::ParameteredChildIndex())) {
        /* A parametered expression can have dependencies on its parameter, which
         * we don't want to factor, as the parameter does not have meaning
         * outside of the parametered expression.
         * The parametered expression will have to handle dependencies manually
         * in its shallowReduce. */
        continue;
      }
      Expression child = childAtIndex(i);
      if (child.type() == ExpressionNode::Type::Dependency) {
        static_cast<Dependency &>(child).extractDependencies(dependencies);
      }
    }
    if (dependencies.numberOfChildren() > 0) {
      Expression e = shallowReduce(reductionContext);
      Expression d = Dependency::Builder(Undefined::Builder(), dependencies);
      e.replaceWithInPlace(d);
      d.replaceChildAtIndexInPlace(0, e);
      if (e.type() == ExpressionNode::Type::Dependency) {
        static_cast<Dependency &>(e).extractDependencies(dependencies);
      }
      return d.shallowReduce(reductionContext);
    }
  }
  return shallowReduce(reductionContext);
}

Expression Expression::deepBeautify(ExpressionNode::ReductionContext reductionContext) {
  Expression e = shallowBeautify(&reductionContext);
  e.deepBeautifyChildren(reductionContext);
  return e;
}

Expression Expression::setSign(ExpressionNode::Sign s, ExpressionNode::ReductionContext reductionContext) {
  assert(s == ExpressionNode::Sign::Positive || s == ExpressionNode::Sign::Negative);
  return node()->setSign(s, reductionContext);
}

/* Evaluation */

template<typename U>
Expression Expression::approximate(Context * context, Preferences::ComplexFormat complexFormat, Preferences::AngleUnit angleUnit, bool withinReduce) const {
  return isUninitialized() ? Undefined::Builder() : approximateToEvaluation<U>(context, complexFormat, angleUnit, withinReduce).complexToExpression(complexFormat);
}

template<typename U>
U Expression::approximateToScalar(Context * context, Preferences::ComplexFormat complexFormat, Preferences::AngleUnit angleUnit, bool withinReduce) const {
  return approximateToEvaluation<U>(context, complexFormat, angleUnit, withinReduce).toScalar();
}

template<typename U>
U Expression::ApproximateToScalar(const char * text, Context * context, Preferences::ComplexFormat complexFormat, Preferences::AngleUnit angleUnit, Preferences::UnitFormat unitFormat, ExpressionNode::SymbolicComputation symbolicComputation) {
  Expression exp = ParseAndSimplify(text, context, complexFormat, angleUnit, unitFormat, symbolicComputation);
  assert(!exp.isUninitialized());
  return exp.approximateToScalar<U>(context, complexFormat, angleUnit);
}

template<typename U>
U Expression::approximateWithValueForSymbol(const char * symbol, U x, Context * context, Preferences::ComplexFormat complexFormat, Preferences::AngleUnit angleUnit) const {
  VariableContext variableContext = VariableContext(symbol, context);
  variableContext.setApproximationForVariable<U>(x);
  return approximateToScalar<U>(&variableContext, complexFormat, angleUnit);
}

template<typename U>
U Expression::Epsilon() {
  constexpr U epsilon = sizeof(U) == sizeof(double) ? 1E-15 : 1E-7f;
  return epsilon;
}

/* Builder */

bool Expression::IsZero(const Expression e) {
  return e.type() == ExpressionNode::Type::Rational && static_cast<const Rational &>(e).isZero();
}
bool Expression::IsOne(const Expression e) {
  return e.type() == ExpressionNode::Type::Rational && static_cast<const Rational &>(e).isOne();
}
bool Expression::IsMinusOne(const Expression e) {
  return e.type() == ExpressionNode::Type::Rational && static_cast<const Rational &>(e).isMinusOne();
}

Expression Expression::CreateComplexExpression(Expression ra, Expression tb, Preferences::ComplexFormat complexFormat, bool undefined, bool isZeroRa, bool isOneRa, bool isZeroTb, bool isOneTb, bool isNegativeRa, bool isNegativeTb) {
  if (undefined) {
    return Undefined::Builder();
  }
  switch (complexFormat) {
    case Preferences::ComplexFormat::Real:
    case Preferences::ComplexFormat::Cartesian:
    {
      Expression real;
      Expression imag;
      if (!isZeroRa || isZeroTb) {
        if (isNegativeRa) {
          real = Opposite::Builder(ra);
          real.shallowAddMissingParenthesis();
        } else {
          real = ra;
        }
      }
      if (!isZeroTb) {
        if (isOneTb) {
          imag = Constant::Builder(UCodePointMathematicalBoldSmallI);
        } else {
          imag = Multiplication::Builder(tb, Constant::Builder(UCodePointMathematicalBoldSmallI));
          imag.shallowAddMissingParenthesis();
        }
      }
      Expression result;
      if (imag.isUninitialized()) {
        return real;
      } else if (real.isUninitialized()) {
        if (isNegativeTb) {
          result = Opposite::Builder(imag);
        } else {
          return imag;
        }
      } else if (isNegativeTb) {
        result = Subtraction::Builder(real, imag);
      } else {
        result = Addition::Builder(real, imag);
      }
      result.shallowAddMissingParenthesis();
      return result;
    }
    default:
    {
      assert(complexFormat == Preferences::ComplexFormat::Polar);
      Expression norm;
      Expression exp;
      if (!isOneRa || isZeroTb) {
        /* Norm cannot be negative but can be preceded by a negative sign (for
         * instance "-log(0.3)") which would lead to isNegativeRa = True. */
        if (isNegativeRa) {
          norm = Opposite::Builder(ra);
        } else {
          norm = ra;
        }
      }
      if (!isZeroRa && !isZeroTb) {
        Expression arg;
        if (isOneTb) {
          arg = Constant::Builder(UCodePointMathematicalBoldSmallI);
        } else {
          arg = Multiplication::Builder(tb, Constant::Builder(UCodePointMathematicalBoldSmallI));
        }
        if (isNegativeTb) {
          arg = Opposite::Builder(arg);
        }
        arg.shallowAddMissingParenthesis();
        exp = Power::Builder(Constant::Builder(UCodePointScriptSmallE), arg);
        exp.shallowAddMissingParenthesis();
      }
      if (exp.isUninitialized()) {
        return norm;
      } else if (norm.isUninitialized()) {
        return exp;
      } else {
        Expression result = Multiplication::Builder(norm, exp);
        result.shallowAddMissingParenthesis();
        return result;
      }
    }
  }
}

/* Expression roots/extrema solver*/

Coordinate2D<double> Expression::nextMinimum(const char * symbol, double start, double max, Context * context, Preferences::ComplexFormat complexFormat, Preferences::AngleUnit angleUnit, double relativePrecision, double minimalStep, double maximalStep) const {
  const void * pack[] = { this, symbol, &complexFormat, &angleUnit };
  Solver::ValueAtAbscissa evaluation = [](double x, Context * ctx, const void * aux) {
    const void * const * pack = static_cast<const void * const *>(aux);
    const Expression * expr = static_cast<const Expression *>(pack[0]);
    const char * sym = static_cast<const char *>(pack[1]);
    Preferences::ComplexFormat complexFormat = *static_cast<const Preferences::ComplexFormat *>(pack[2]);
    Preferences::AngleUnit angleUnit = *static_cast<const Preferences::AngleUnit *>(pack[3]);
    return expr->approximateWithValueForSymbol(sym, x, ctx, complexFormat, angleUnit);
  };
  return Solver::NextMinimum(evaluation, context, pack, start, max, relativePrecision, minimalStep, maximalStep);
}

Coordinate2D<double> Expression::nextMaximum(const char * symbol, double start, double max, Context * context, Preferences::ComplexFormat complexFormat, Preferences::AngleUnit angleUnit, double relativePrecision, double minimalStep, double maximalStep) const {
  const void * pack[] = { this, symbol, &complexFormat, &angleUnit };
  Solver::ValueAtAbscissa evaluation = [](double x, Context * ctx, const void * aux) {
    const void * const * pack = static_cast<const void * const *>(aux);
    const Expression * expr = static_cast<const Expression *>(pack[0]);
    const char * sym = static_cast<const char *>(pack[1]);
    Preferences::ComplexFormat complexFormat = *static_cast<const Preferences::ComplexFormat *>(pack[2]);
    Preferences::AngleUnit angleUnit = *static_cast<const Preferences::AngleUnit *>(pack[3]);
    return -expr->approximateWithValueForSymbol(sym, x, ctx, complexFormat, angleUnit);
  };
  Coordinate2D<double> result = Solver::NextMinimum(evaluation, context, pack, start, max, relativePrecision, minimalStep, maximalStep);
  return Coordinate2D<double>(result.x1(), -result.x2());
}

double Expression::nextRoot(const char * symbol, double start, double max, Context * context, Preferences::ComplexFormat complexFormat, Preferences::AngleUnit angleUnit, double relativePrecision, double minimalStep, double maximalStep) const {
  /* The algorithms used to numerically find roots require either the function
   * to change sign around the root or for the root to be an extremum. Neither
   * is true for the null function, which we handle here. */
  if (nullStatus(context) == ExpressionNode::NullStatus::Null) {
    return start + std::copysign(maximalStep, max - start);
  }
  if (type() == ExpressionNode::Type::Power || type() == ExpressionNode::Type::NthRoot || type() == ExpressionNode::Type::SquareRoot) {
    /* A power such as sqrt(x) can have a vertical derivative around its root,
     * making the tolerance used for finding zeroes ill-suited. As such, we
     * make use of the fact that the base of the power needs to be null for the
     * root to be null. */
    double result = childAtIndex(0).nextRoot(symbol, start, max, context, complexFormat, angleUnit, relativePrecision, minimalStep, maximalStep);
    if (std::isnan(result)) {
      return NAN;
    }
    double exponent = type() == ExpressionNode::Type::SquareRoot ? 0.5 : childAtIndex(1).approximateWithValueForSymbol(symbol, result, context, complexFormat, angleUnit);
    if (!std::isnan(exponent) && exponent > relativePrecision * Solver::k_zeroPrecision) {
      double valueAtRoot = approximateWithValueForSymbol(symbol, result, context, complexFormat, angleUnit);
      if (std::isfinite(valueAtRoot) && std::fabs(valueAtRoot) <= std::pow(relativePrecision * Solver::k_zeroPrecision, exponent)) {
        return result;
      }
    }
    return nextRoot(symbol, result, max, context, complexFormat, angleUnit, relativePrecision, minimalStep, maximalStep);
  }
  const void * pack[] = { this, symbol, &complexFormat, &angleUnit };
  Solver::ValueAtAbscissa evaluation = [](double x, Context * ctx, const void * aux) {
    const void * const * pack = static_cast<const void * const *>(aux);
    const Expression * expr = static_cast<const Expression *>(pack[0]);
    const char * sym = static_cast<const char *>(pack[1]);
    Preferences::ComplexFormat complexFormat = *static_cast<const Preferences::ComplexFormat *>(pack[2]);
    Preferences::AngleUnit angleUnit = *static_cast<const Preferences::AngleUnit *>(pack[3]);
    return expr->approximateWithValueForSymbol(sym, x, ctx, complexFormat, angleUnit);
  };
  return Solver::NextRoot(evaluation, context, pack, start, max, relativePrecision, minimalStep, maximalStep);
}

Coordinate2D<double> Expression::nextIntersection(const char * symbol, double start, double max, Poincare::Context * context, Preferences::ComplexFormat complexFormat, Preferences::AngleUnit angleUnit, const Expression expression, double relativePrecision, double minimalStep, double maximalStep) const {
  const void * pack[] = { this, &expression, symbol, &complexFormat, &angleUnit };
  Solver::ValueAtAbscissa evaluation = [](double x, Context * ctx, const void * aux) {
    const void * const * pack = static_cast<const void * const *>(aux);
    const Expression * expr = static_cast<const Expression *>(pack[0]);
    const Expression * expr2 = static_cast<const Expression *>(pack[1]);
    const char * sym = static_cast<const char *>(pack[2]);
    Preferences::ComplexFormat complexFormat = *static_cast<const Preferences::ComplexFormat *>(pack[3]);
    Preferences::AngleUnit angleUnit = *static_cast<const Preferences::AngleUnit *>(pack[4]);
    return expr->approximateWithValueForSymbol(sym, x, ctx, complexFormat, angleUnit) - expr2->approximateWithValueForSymbol(sym, x, ctx, complexFormat, angleUnit);
  };
  double resultX = Solver::NextRoot(evaluation, context, pack, start, max, relativePrecision, minimalStep, maximalStep);
  return Coordinate2D<double>(resultX, approximateWithValueForSymbol(symbol, resultX, context, complexFormat, angleUnit));
}

template float Expression::Epsilon<float>();
template double Expression::Epsilon<double>();

template Expression Expression::approximate<float>(Context * context, Preferences::ComplexFormat complexFormat, Preferences::AngleUnit angleUnit, bool withinReduce) const;
template Expression Expression::approximate<double>(Context * context, Preferences::ComplexFormat complexFormat, Preferences::AngleUnit angleUnit, bool withinReduce) const;

template float Expression::approximateToScalar(Context * context, Preferences::ComplexFormat, Preferences::AngleUnit angleUnit, bool withinReduce) const;
template double Expression::approximateToScalar(Context * context, Preferences::ComplexFormat, Preferences::AngleUnit angleUnit, bool withinReduce) const;

template float Expression::ApproximateToScalar<float>(const char * text, Context * context, Preferences::ComplexFormat complexFormat, Preferences::AngleUnit angleUnit, Preferences::UnitFormat unitFormat, ExpressionNode::SymbolicComputation symbolicComputation);
template double Expression::ApproximateToScalar<double>(const char * text, Context * context, Preferences::ComplexFormat complexFormat, Preferences::AngleUnit angleUnit, Preferences::UnitFormat unitFormat, ExpressionNode::SymbolicComputation symbolicComputation);

template Evaluation<float> Expression::approximateToEvaluation(Context * context, Preferences::ComplexFormat, Preferences::AngleUnit angleUnit, bool withinReduce) const;
template Evaluation<double> Expression::approximateToEvaluation(Context * context, Preferences::ComplexFormat, Preferences::AngleUnit angleUnit, bool withinReduce) const;

template float Expression::approximateWithValueForSymbol(const char * symbol, float x, Context * context, Preferences::ComplexFormat complexFormat, Preferences::AngleUnit angleUnit) const;
template double Expression::approximateWithValueForSymbol(const char * symbol, double x, Context * context, Preferences::ComplexFormat complexFormat, Preferences::AngleUnit angleUnit) const;

}<|MERGE_RESOLUTION|>--- conflicted
+++ resolved
@@ -314,53 +314,6 @@
   return *this;
 }
 
-<<<<<<< HEAD
-void Expression::defaultDeepReduceChildren(ExpressionNode::ReductionContext reductionContext) {
-  const int childrenCount = numberOfChildren();
-  for (int i = 0; i < childrenCount; i++) {
-    assert(childrenCount == numberOfChildren());
-    childAtIndex(i).deepReduce(reductionContext);
-  }
-}
-
-Expression Expression::defaultShallowReduce() {
-  Expression result;
-  const int childrenCount = numberOfChildren();
-  for (int i = 0; i < childrenCount; i++) {
-    /* The reduction is shortcut if one child is unreal or undefined:
-     * - the result is unreal if at least one child is unreal
-     * - the result is undefined if at least one child is undefined but no child
-     *   is unreal */
-    ExpressionNode::Type childIType = childAtIndex(i).type();
-    if (childIType == ExpressionNode::Type::Unreal) {
-      result = Unreal::Builder();
-      break;
-    } else if (childIType == ExpressionNode::Type::Undefined) {
-       result = Undefined::Builder();
-    }
-  }
-  if (!result.isUninitialized()) {
-    replaceWithInPlace(result);
-    return result;
-  }
-  return *this;
-}
-
-Expression Expression::defaultHandleUnitsInChildren() {
-  // Generically, an Expression does not accept any Unit in its children.
-  const int childrenCount = numberOfChildren();
-  for (int i = 0; i < childrenCount; i++) {
-    Expression unit;
-    Expression childI = childAtIndex(i).removeUnit(&unit);
-    if (childI.isUndefined() || !unit.isUninitialized()) {
-      return replaceWithUndefinedInPlace();
-    }
-  }
-  return *this;
-}
-
-=======
->>>>>>> 80f8e44a
 Expression Expression::shallowReduceUsingApproximation(ExpressionNode::ReductionContext reductionContext) {
   double approx = node()->approximate(double(), ExpressionNode::ApproximationContext(reductionContext, true)).toScalar();
   /* If approx is capped by the largest integer such as all smaller integers can
