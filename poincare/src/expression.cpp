--- conflicted
+++ resolved
@@ -214,20 +214,20 @@
   return 0;
 }
 
-int Expression::getVariables(char * variables) const {
-  int numberOfVariables = 0;
-  for (int i = 0; i < numberOfOperands(); i++) {
-    int n = operand(i)->getVariables(variables);
-    if (n < 0) {
-      return -1;
-    }
-    numberOfVariables = n > numberOfVariables ? n : numberOfVariables;
-  }
-  return numberOfVariables;
+int Expression::getVariables(isVariableTest isVariable, char * variables) const {
+ int numberOfVariables = 0;
+ for (int i = 0; i < numberOfOperands(); i++) {
+   int n = operand(i)->getVariables(isVariable, variables);
+   if (n < 0) {
+     return -1;
+   }
+   numberOfVariables = n > numberOfVariables ? n : numberOfVariables;
+ }
+ return numberOfVariables;
 }
 
 bool dependsOnVariables(const Expression * e, Context & context) {
-  return e->type() == Expression::Type::Symbol && static_cast<const Symbol *>(e)->isVariableSymbol();
+  return e->type() == Expression::Type::Symbol && Symbol::isVariableSymbol(static_cast<const Symbol *>(e)->name());
 }
 
 bool Expression::getLinearCoefficients(char * variables, Expression * coefficients[], Expression ** constant, Context & context) const {
@@ -473,7 +473,6 @@
   return epsilon;
 }
 
-<<<<<<< HEAD
 /* Expression roots/extrema solver*/
 
 Expression::Coordinate2D Expression::nextMinimum(char symbol, double start, double step, double max, Context & context) const {
@@ -802,20 +801,6 @@
   Complex<T> e = Complex<T>::Float(x);
   variableContext.setExpressionForSymbolName(&e, &xSymbol, variableContext);
   return approximateToScalar<T>(variableContext);
-=======
-/* Get variables */
-
-int Expression::getVariables(isVariableTest isVariable, char * variables) const {
- int numberOfVariables = 0;
- for (int i = 0; i < numberOfOperands(); i++) {
-   int n = operand(i)->getVariables(isVariable, variables);
-   if (n < 0) {
-     return -1;
-   }
-   numberOfVariables = n > numberOfVariables ? n : numberOfVariables;
- }
- return numberOfVariables;
->>>>>>> de5cc75a
 }
 
 }
