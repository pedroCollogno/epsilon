--- conflicted
+++ resolved
@@ -830,12 +830,6 @@
 
 Expression Expression::deepReduce(ExpressionNode::ReductionContext reductionContext) {
   deepReduceChildren(reductionContext);
-<<<<<<< HEAD
-=======
-  if (sSimplificationHasBeenInterrupted) {
-    return *this;
-  }
-
   if (type() != ExpressionNode::Type::Equal && type() != ExpressionNode::Type::Store) {
     /* Bubble up dependencies */
     Matrix dependencies = Matrix::Builder();
@@ -864,8 +858,6 @@
       return d.shallowReduce(reductionContext);
     }
   }
-
->>>>>>> ed11d85f
   return shallowReduce(reductionContext);
 }
 
