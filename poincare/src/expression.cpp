#include <poincare/expression.h>
#include <poincare/expression_node.h>
#include <poincare/ghost.h>
#include <poincare/opposite.h>
#include <poincare/rational.h>
#include <poincare/symbol.h>
#include <poincare/undefined.h>
#include <poincare/variable_context.h>
#include <ion.h>
#include <ion/unicode/utf8_helper.h>
#include <cmath>
#include <float.h>

#include "parsing/parser.h"

namespace Poincare {

bool Expression::sSymbolReplacementsCountLock = false;
static bool sApproximationEncounteredComplex = false;

/* Constructor & Destructor */

Expression Expression::clone() const { TreeHandle c = TreeHandle::clone(); return static_cast<Expression&>(c); }

Expression Expression::Parse(char const * string, bool addParentheses) {
  if (string[0] == 0) {
    return Expression();
  }
  Parser p(string);
  Expression expression = p.parse();
  if (p.getStatus() != Parser::Status::Success) {
    expression = Expression();
  }
  if (!expression.isUninitialized() && addParentheses) {
    expression = expression.addMissingParentheses();
  }
  return expression;
}

Expression Expression::ExpressionFromAddress(const void * address, size_t size) {
  if (address == nullptr || size == 0) {
    return Expression();
  }
  // Build the Expression in the Tree Pool
  return Expression(static_cast<ExpressionNode *>(TreePool::sharedPool()->copyTreeFromAddress(address, size)));
}

/* Circuit breaker */

static Expression::CircuitBreaker sCircuitBreaker = nullptr;
static bool sSimplificationHasBeenInterrupted = false;

void Expression::SetCircuitBreaker(CircuitBreaker cb) {
  sCircuitBreaker = cb;
}

bool Expression::ShouldStopProcessing() {
  if (sCircuitBreaker == nullptr) {
    return false;
  }
  if (sCircuitBreaker()) {
    sSimplificationHasBeenInterrupted = true;
    return true;
  }
  return false;
}

void Expression::SetInterruption(bool interrupt) {
  sSimplificationHasBeenInterrupted = interrupt;
}

/* Hierarchy */

Expression Expression::childAtIndex(int i) const {
  TreeHandle c = TreeHandle::childAtIndex(i);
  return static_cast<Expression &>(c);
}

/* Properties */

bool Expression::isRationalZero() const {
  return type() == ExpressionNode::Type::Rational && convert<const Rational>().isZero();
}

bool Expression::isRationalOne() const {
  return type() == ExpressionNode::Type::Rational && convert<const Rational>().isOne();
}

bool Expression::recursivelyMatches(ExpressionTest test, Context * context, bool replaceSymbols) const {
  if (test(*this, context)) {
    return true;
  }
  ExpressionNode::Type t = type();
  if (replaceSymbols && (t == ExpressionNode::Type::Symbol || t == ExpressionNode::Type::Function)) {
    return SymbolAbstract::matches(convert<const SymbolAbstract>(), test, context);
  }
  for (int i = 0; i < this->numberOfChildren(); i++) {
    if (childAtIndex(i).recursivelyMatches(test, context, replaceSymbols)) {
      return true;
    }
  }
  return false;
}

bool Expression::deepIsMatrix(Context * context) const {
  /* We could do something virtual instead of implementing a disjunction on
   * types but in a first try, it was easier to group all code regarding
   * isMatrix at the same place. */
  if (IsMatrix(*this, context)) {
    return true;
  }
  // Scalar expressions
  ExpressionNode::Type types1[] = {ExpressionNode::Type::BinomialCoefficient, ExpressionNode::Type::Derivative, ExpressionNode::Type::Determinant, ExpressionNode::Type::DivisionQuotient, ExpressionNode::Type::DivisionRemainder, ExpressionNode::Type::Factor, ExpressionNode::Type::GreatCommonDivisor, ExpressionNode::Type::Integral, ExpressionNode::Type::LeastCommonMultiple, ExpressionNode::Type::MatrixTrace, ExpressionNode::Type::NthRoot, ExpressionNode::Type::PermuteCoefficient, ExpressionNode::Type::Randint, ExpressionNode::Type::Round, ExpressionNode::Type::SignFunction, ExpressionNode::Type::SquareRoot};
  if (isOfType(types1, 16)) {
    return false;
  }
  // The children were sorted so any expression which is a matrix (deeply) would be at the end
  if (IsNAry(*this, context)) {
    int nbOfChildren = numberOfChildren();
    assert(nbOfChildren > 0);
    return childAtIndex(nbOfChildren-1).deepIsMatrix(context);
  }
  // Logarithm, Power, Product, Sum are matrices only if their first child is a matrix
  ExpressionNode::Type types2[] = {ExpressionNode::Type::Logarithm, ExpressionNode::Type::Power, ExpressionNode::Type::Product, ExpressionNode::Type::Sum};
  if (isOfType(types2, 4)) {
    assert(numberOfChildren() > 0);
    return childAtIndex(0).deepIsMatrix(context);
  }
  // By default, an expression is a matrix of any of its children is one (eg, Cosine, Decimal...)
  for (int i = 0; i < numberOfChildren(); i++) {
    if (childAtIndex(i).deepIsMatrix(context)) {
      return true;
    }
  }
  return false;
}

bool Expression::IsApproximate(const Expression e, Context * context) {
  return e.type() == ExpressionNode::Type::Decimal || e.type() == ExpressionNode::Type::Float;
}

bool Expression::IsRandom(const Expression e, Context * context) {
  return e.isRandom();
}

bool Expression::IsNAry(const Expression e, Context * context) {
  return e.type() == ExpressionNode::Type::Addition || e.type() == ExpressionNode::Type::Multiplication;
}

bool Expression::IsMatrix(const Expression e, Context * context) {
  return e.type() == ExpressionNode::Type::Matrix
    || e.type() == ExpressionNode::Type::ConfidenceInterval
    || e.type() == ExpressionNode::Type::MatrixDimension
    || e.type() == ExpressionNode::Type::PredictionInterval
    || e.type() == ExpressionNode::Type::MatrixInverse
    || e.type() == ExpressionNode::Type::MatrixIdentity
    || e.type() == ExpressionNode::Type::MatrixTranspose;
}

bool Expression::IsInfinity(const Expression e, Context * context) {
  return e.type() == ExpressionNode::Type::Infinity;
}

bool containsVariables(const Expression e, char * variables, int maxVariableSize) {
  if (e.type() == ExpressionNode::Type::Symbol) {
    int index = 0;
    while (variables[index*maxVariableSize] != 0) {
      if (strcmp(static_cast<const Symbol&>(e).name(), &variables[index*maxVariableSize]) == 0) {
        return true;
      }
      index++;
    }
  }
  for (int i = 0; i < e.numberOfChildren(); i++) {
    if (containsVariables(e.childAtIndex(i), variables, maxVariableSize)) {
      return true;
    }
  }
  return false;
}

bool Expression::getLinearCoefficients(char * variables, int maxVariableSize, Expression coefficients[], Expression constant[], Context * context, Preferences::ComplexFormat complexFormat, Preferences::AngleUnit angleUnit) const {
  assert(!recursivelyMatches(IsMatrix, context, true));
  // variables is in fact of type char[k_maxNumberOfVariables][maxVariableSize]
  int index = 0;
  while (variables[index*maxVariableSize] != 0) {
    int degree = polynomialDegree(context, &variables[index*maxVariableSize]);
    if (degree > 1 || degree < 0) {
      return false;
    }
    index++;
  }
  Expression equation = *this;
  index = 0;
  Expression polynomialCoefficients[k_maxNumberOfPolynomialCoefficients];
  while (variables[index*maxVariableSize] != 0) {
    int degree = equation.getPolynomialReducedCoefficients(&variables[index*maxVariableSize], polynomialCoefficients, context, complexFormat, angleUnit);
    switch (degree) {
      case 0:
        coefficients[index] = Rational::Builder(0);
        break;
      case 1:
        coefficients[index] = polynomialCoefficients[1];
        break;
      default:
        /* degree is supposed to be 0 or 1. Otherwise, it means that equation
         * is 'undefined' due to the reduction of 0*inf for example.
         * (ie, x*y*inf = 0) */
        assert(!recursivelyMatches([](const Expression e, Context * context) { return e.isUndefined(); }, context, true));
        return false;
    }
    /* The equation is can be written: a_1*x+a_0 with a_1 and a_0 x-independent.
     * The equation supposed to be linear in all variables, so we can look for
     * the coefficients linked to the other variables in a_0. */
    equation = polynomialCoefficients[0];
    index++;
  }
  constant[0] = Opposite::Builder(equation.clone()).reduce(context, complexFormat, angleUnit);
  /* The expression can be linear on all coefficients taken one by one but
   * non-linear (ex: xy = 2). We delete the results and return false if one of
   * the coefficients contains a variable. */
  bool isMultivariablePolynomial = containsVariables(constant[0], variables, maxVariableSize);
  for (int i = 0; i < index; i++) {
    if (isMultivariablePolynomial) {
      break;
    }
    isMultivariablePolynomial |= containsVariables(coefficients[i], variables, maxVariableSize);
  }
  return !isMultivariablePolynomial;
}

// Private

void Expression::shallowAddMissingParenthesis() {
  if (isUninitialized()) {
    return;
  }
  for (int i = 0; i < numberOfChildren(); i++) {
    Expression child = childAtIndex(0);
    if (node()->childNeedsUserParentheses(child)) {
      replaceChildAtIndexInPlace(i, Parenthesis::Builder(child));
    }
  }
}

Expression Expression::addMissingParentheses() {
  for (int i = 0; i < numberOfChildren(); i++) {
    Expression child = childAtIndex(i).addMissingParentheses();
    if (node()->childNeedsUserParentheses(child)) {
      child = Parenthesis::Builder(child);
    }
    replaceChildAtIndexInPlace(i, child);
  }
  return *this;
}

void Expression::defaultDeepReduceChildren(ExpressionNode::ReductionContext reductionContext) {
  for (int i = 0; i < numberOfChildren(); i++) {
    childAtIndex(i).deepReduce(reductionContext);
  }
}

Expression Expression::defaultShallowReduce() {
  Expression result;
  for (int i = 0; i < numberOfChildren(); i++) {
    // The reduction is shortcutted if one child is unreal or undefined:
    // - the result is unreal is at least one child is unreal
    // - the result is undefined is at least one child is undefined but no child is unreal
    if (childAtIndex(i).type() == ExpressionNode::Type::Unreal) {
      result = Unreal::Builder();
      break;
    } else if (childAtIndex(i).type() == ExpressionNode::Type::Undefined) {
      result = Undefined::Builder();
    }
  }
  if (!result.isUninitialized()) {
    replaceWithInPlace(result);
    return result;
  }
  return *this;
}

Expression Expression::shallowReduceUsingApproximation(ExpressionNode::ReductionContext reductionContext) {
  double approx = node()->approximate(double(), reductionContext.context(), reductionContext.complexFormat(), reductionContext.angleUnit()).toScalar();
  /* If approx is capped by the largest integer such as all smaller integers can
   * be exactly represented in IEEE754, approx is the exact result (no
   * precision were loss). */
  if (!std::isnan(approx) && std::fabs(approx) <= k_largestExactIEEE754Integer) {
    Expression result = Decimal::Builder(approx).shallowReduce();
    assert(result.type() == ExpressionNode::Type::Rational);
    replaceWithInPlace(result);
    return result;
  }
  return *this;
}

bool Expression::SimplificationHasBeenInterrupted() {
  return sSimplificationHasBeenInterrupted;
}

Expression Expression::parent() const {
  TreeHandle p = TreeHandle::parent();
  return static_cast<Expression &>(p);
}

Expression Expression::replaceWithUndefinedInPlace() {
  Expression result = Undefined::Builder();
  replaceWithInPlace(result);
  return result;
}

void Expression::defaultSetChildrenInPlace(Expression other) {
  assert(numberOfChildren() == other.numberOfChildren());
  for (int i = 0; i < numberOfChildren(); i++) {
    replaceChildAtIndexInPlace(i, other.childAtIndex(i));
  }
}

bool Expression::hasReplaceableSymbols(Context * context) const {
  return recursivelyMatches([](const Expression e, Context * context) {
      return (e.type() == ExpressionNode::Type::Symbol
          && !static_cast<const Symbol &>(e).isSystemSymbol()
          && !context->expressionForSymbol(static_cast<const Symbol &>(e), false).isUninitialized())
      || (e.type() == ExpressionNode::Type::Function
           && !context->expressionForSymbol(static_cast<const Function &>(e), false).isUninitialized());
      }, context, false);
}

Expression Expression::defaultReplaceReplaceableSymbols(Context * context) {
  int nbChildren = numberOfChildren();
  for (int i = 0; i < nbChildren; i++) {
    childAtIndex(i).shallowReplaceReplaceableSymbols(context);
  }
  return *this;
}

Expression Expression::makePositiveAnyNegativeNumeralFactor(ExpressionNode::ReductionContext reductionContext) {
  // The expression is a negative number
  if (isNumber() && sign(reductionContext.context()) == ExpressionNode::Sign::Negative) {
    return setSign(ExpressionNode::Sign::Positive, reductionContext);
  }
  // The expression is a multiplication whose numeral factor is negative
  if (type() == ExpressionNode::Type::Multiplication && numberOfChildren() > 0 && childAtIndex(0).isNumber() && childAtIndex(0).sign(reductionContext.context()) == ExpressionNode::Sign::Negative) {
    Multiplication m = convert<Multiplication>();
    if (m.childAtIndex(0).type() == ExpressionNode::Type::Rational && m.childAtIndex(0).convert<Rational>().isMinusOne()) {
      // The negative numeral factor is -1, we just remove it
      m.removeChildAtIndexInPlace(0);
      // The multiplication can have only one child after removing -1
      return m.squashUnaryHierarchyInPlace();
    } else {
      // Otherwise, we make it positive
      m.childAtIndex(0).setSign(ExpressionNode::Sign::Positive, reductionContext);
    }
    return m;
  }
  return Expression();
}

template<typename U>
Evaluation<U> Expression::approximateToEvaluation(Context * context, Preferences::ComplexFormat complexFormat, Preferences::AngleUnit angleUnit) const {
  sApproximationEncounteredComplex = false;
  // Reset interrupting flag because some evaluation methods use it
  sSimplificationHasBeenInterrupted = false;
  Evaluation<U> e = node()->approximate(U(), context, complexFormat, angleUnit);
  if (complexFormat == Preferences::ComplexFormat::Real && sApproximationEncounteredComplex) {
    e = Complex<U>::Undefined();
  }
  return e;
}

Expression Expression::defaultReplaceSymbolWithExpression(const SymbolAbstract & symbol, const Expression expression) {
  for (int i = 0; i < numberOfChildren(); i++) {
    childAtIndex(i).replaceSymbolWithExpression(symbol, expression);
  }
  return *this;
}

int Expression::defaultGetPolynomialCoefficients(Context * context, const char * symbol, Expression coefficients[]) const {
  int deg = polynomialDegree(context, symbol);
  if (deg == 0) {
    coefficients[0] = clone();
    return 0;
  }
  return -1;
}

int Expression::getPolynomialReducedCoefficients(const char * symbolName, Expression coefficients[], Context * context, Preferences::ComplexFormat complexFormat, Preferences::AngleUnit angleUnit) const {
  // Reset interrupting flag because we use deepReduce
  int degree = getPolynomialCoefficients(context, symbolName, coefficients);
  for (int i = 0; i <= degree; i++) {
    coefficients[i] = coefficients[i].reduce(context, complexFormat, angleUnit);
  }
  return degree;
}

Expression Expression::replaceUnknown(const Symbol & symbol, const Symbol & unknownSymbol) {
  return node()->replaceUnknown(symbol, unknownSymbol);
}

Expression Expression::defaultReplaceUnknown(const Symbol & symbol, const Symbol & unknownSymbol) {
  int nbChildren = numberOfChildren();
  for (int i = 0; i < nbChildren; i++) {
    childAtIndex(i).replaceUnknown(symbol, unknownSymbol);
  }
  return *this;
}

/* Complex */

bool Expression::EncounteredComplex() {
  return sApproximationEncounteredComplex;
}

void Expression::SetEncounteredComplex(bool encounterComplex) {
  sApproximationEncounteredComplex = encounterComplex;
}

Preferences::ComplexFormat Expression::UpdatedComplexFormatWithTextInput(Preferences::ComplexFormat complexFormat, const char * textInput) {
  if (complexFormat == Preferences::ComplexFormat::Real && *(UTF8Helper::CodePointSearch(textInput, UCodePointMathematicalBoldSmallI)) != 0) {
    return Preferences::ComplexFormat::Cartesian;
  }
  return complexFormat;
}

Preferences::ComplexFormat Expression::UpdatedComplexFormatWithExpressionInput(Preferences::ComplexFormat complexFormat, const Expression & exp, Context * context) {
  if (complexFormat == Preferences::ComplexFormat::Real && exp.recursivelyMatches([](const Expression e, Context * context) { return e.type() == ExpressionNode::Type::Constant && static_cast<const Constant &>(e).isIComplex(); }, context, true)) {
    return Preferences::ComplexFormat::Cartesian;
  }
  return complexFormat;
}

bool Expression::isReal(Context * context) const {
  /* We could do something virtual instead of implementing a disjunction on
   * types but many expressions have the same implementation so it is easier to
   * factorize it here. */

  // These expressions are real if their children are
  ExpressionNode::Type types1[] = {ExpressionNode::Type::ArcTangent, ExpressionNode::Type::Conjugate, ExpressionNode::Type::Cosine, ExpressionNode::Type::Sine, ExpressionNode::Type::Tangent};
  if (isOfType(types1, 5)) {
    return childAtIndex(0).isReal(context);
  }

  // These expressions are always real
  ExpressionNode::Type types2[] = {ExpressionNode::Type::BinomialCoefficient, ExpressionNode::Type::Derivative, ExpressionNode::Type::DivisionQuotient, ExpressionNode::Type::DivisionRemainder, ExpressionNode::Type::GreatCommonDivisor, ExpressionNode::Type::Integral, ExpressionNode::Type::LeastCommonMultiple, ExpressionNode::Type::PermuteCoefficient, ExpressionNode::Type::Randint, ExpressionNode::Type::Random, ExpressionNode::Type::Round, ExpressionNode::Type::SignFunction};
  if ((isNumber() && !isUndefined()) || isOfType(types2, 12)) {
    return true;
  }

  // These expressions are real when they are scalar
  ExpressionNode::Type types3[] = {ExpressionNode::Type::AbsoluteValue, ExpressionNode::Type::Ceiling, ExpressionNode::Type::ComplexArgument, ExpressionNode::Type::Factorial, ExpressionNode::Type::Floor, ExpressionNode::Type::FracPart, ExpressionNode::Type::ImaginaryPart, ExpressionNode::Type::RealPart};
  if (isOfType(types3, 8)) {
    return !deepIsMatrix(context);
  }

  // NAryExpresions are real if all children are real
  if (IsNAry(*this, context)) {
    return convert<NAryExpression>().allChildrenAreReal(context) == 1;
  }

  if (type() == ExpressionNode::Type::Constant) {
    return static_cast<ConstantNode *>(node())->isReal();
  }

  if (type() == ExpressionNode::Type::Power) {
    return static_cast<PowerNode *>(node())->isReal(context);
  }

  return false;
}

/* Comparison */

bool Expression::isIdenticalTo(const Expression e) const {
  /* We use the simplification order only because it is a already-coded total
   * order on expresssions. */
  return ExpressionNode::SimplificationOrder(node(), e.node(), true, true) == 0;
}

bool Expression::isEqualToItsApproximationLayout(Expression approximation, char * buffer, int bufferSize, Preferences::ComplexFormat complexFormat, Preferences::AngleUnit angleUnit, Preferences::PrintFloatMode floatDisplayMode, int numberOfSignificantDigits, Context * context) {
  approximation.serialize(buffer, bufferSize, floatDisplayMode, numberOfSignificantDigits);
  /* Warning: we cannot use directly the the approximate expression but we have
   * to re-serialize it because the number of stored significative
   * numbers and the number of displayed significative numbers might not be
   * identical. (For example, 0.000025 might be displayed "0.00003" and stored
   * as Decimal(0.000025) and isEqualToItsApproximationLayout should return
   * false) */
  Expression approximateOutput = Expression::ParseAndSimplify(buffer, context, complexFormat, angleUnit, true);
  bool equal = isIdenticalTo(approximateOutput);
  return equal;
}

/* Layout Helper */

Layout Expression::createLayout(Preferences::PrintFloatMode floatDisplayMode, int numberOfSignificantDigits) const {
  return isUninitialized() ? Layout() : node()->createLayout(floatDisplayMode, numberOfSignificantDigits);
}

int Expression::serialize(char * buffer, int bufferSize, Preferences::PrintFloatMode floatDisplayMode, int numberOfSignificantDigits) const { return isUninitialized() ? 0 : node()->serialize(buffer, bufferSize, floatDisplayMode, numberOfSignificantDigits); }

/* Simplification */

Expression Expression::ParseAndSimplify(const char * text, Context * context, Preferences::ComplexFormat complexFormat, Preferences::AngleUnit angleUnit, bool symbolicSimplification) {
  Expression exp = Parse(text, false);
  if (exp.isUninitialized()) {
    return Undefined::Builder();
  }
  exp = exp.simplify(context, complexFormat, angleUnit, symbolicSimplification);
  /* simplify might have been interrupted, in which case the resulting
   * expression is uninitialized, so we need to check that. */
  if (exp.isUninitialized()) {
    return Parse(text);
  }
  return exp;
}

void Expression::ParseAndSimplifyAndApproximate(const char * text, Expression * simplifiedExpression, Expression * approximateExpression, Context * context, Preferences::ComplexFormat complexFormat, Preferences::AngleUnit angleUnit, bool symbolicComputation) {
  assert(simplifiedExpression);
  Expression exp = Parse(text, false);
  if (exp.isUninitialized()) {
    *simplifiedExpression = Undefined::Builder();
    *approximateExpression = Undefined::Builder();
    return;
  }
  exp.simplifyAndApproximate(simplifiedExpression, approximateExpression, context, complexFormat, angleUnit, symbolicComputation);
  /* simplify might have been interrupted, in which case the resulting
   * expression is uninitialized, so we need to check that. */
  if (simplifiedExpression->isUninitialized()) {
    *simplifiedExpression = Parse(text);
    if (approximateExpression) {
      *approximateExpression = simplifiedExpression->approximate<double>(context, complexFormat, angleUnit);
    }
  }
}

Expression Expression::simplify(Context * context, Preferences::ComplexFormat complexFormat, Preferences::AngleUnit angleUnit, bool symbolicComputation) {
  sSimplificationHasBeenInterrupted = false;
  ExpressionNode::ReductionContext c = ExpressionNode::ReductionContext(context, complexFormat, angleUnit, ExpressionNode::ReductionTarget::System, symbolicComputation);
  Expression e = deepReduce(c);
  if (!sSimplificationHasBeenInterrupted) {
    e = e.deepBeautify(c);
  }
  return sSimplificationHasBeenInterrupted ? Expression() : e;
}

void makePositive(Expression * e, bool * isNegative) {
  if (e->type() == ExpressionNode::Type::Opposite) {
    *isNegative = true;
    *e = e->childAtIndex(0);
  }
}

void Expression::beautifyAndApproximateScalar(Expression * simplifiedExpression, Expression * approximateExpression, ExpressionNode::ReductionContext userReductionContext, Context * context, Preferences::ComplexFormat complexFormat, Preferences::AngleUnit angleUnit) {
  /* Case 1: the reduced expression is ComplexCartesian or pure real, we can
   * take into account the complex format to display a+i*b or r*e^(i*th) */
  if (type() == ExpressionNode::Type::ComplexCartesian || isReal(context)) {
    ComplexCartesian ecomplex = type() == ExpressionNode::Type::ComplexCartesian ? convert<ComplexCartesian>() : ComplexCartesian::Builder(*this, Rational::Builder(0));
    if (approximateExpression) {
      /* Step 1: Approximation
       * We compute the approximate expression from the Cartesian form to avoid
       * unprecision. For example, if the result is the ComplexCartesian(a,b),
       * the final expression is going to be sqrt(a^2+b^2)*exp(i*atan(b/a)...
       * in Polar ComplexFormat. If we approximate this expression instead of
       * ComplexCartesian(a,b), we are going to loose precision on the resulting
       * complex.*/
      // Clone the ComplexCartesian to use it to compute the approximation
      ComplexCartesian ecomplexClone = ecomplex.clone().convert<ComplexCartesian>();
      // To minimize the error on the approximation, we reduce the number of nodes in the expression by beautifying
      ecomplexClone.real().deepBeautify(userReductionContext);
      ecomplexClone.imag().deepBeautify(userReductionContext);
      *approximateExpression = ecomplexClone.approximate<double>(context, complexFormat, angleUnit);
    }
    // Step 2: create the simplied expression with the required complex format
    Expression ra = complexFormat == Preferences::ComplexFormat::Polar ?
      ecomplex.clone().convert<ComplexCartesian>().norm(userReductionContext).shallowReduce(userReductionContext) :
      ecomplex.real();
    Expression tb = complexFormat == Preferences::ComplexFormat::Polar ?
      ecomplex.argument(userReductionContext).shallowReduce(userReductionContext) :
      ecomplex.imag();
    ra = ra.deepBeautify(userReductionContext);
    tb = tb.deepBeautify(userReductionContext);
    bool raIsNegative = false;
    bool tbIsNegative = false;
    makePositive(&ra, &raIsNegative);
    makePositive(&tb, &tbIsNegative);
    *simplifiedExpression = CreateComplexExpression(ra, tb, complexFormat, ra.isUndefined() || tb.isUndefined(), IsZero(ra), IsOne(ra), IsZero(tb), IsOne(tb), raIsNegative, tbIsNegative);
  } else {
    /* Case 2: The reduced expression has a complex component that could not
     * be bubbled up. */
    // Step 1: beautifying
    *simplifiedExpression = deepBeautify(userReductionContext);
    // Step 2: approximation
    if (approximateExpression) {
      *approximateExpression = simplifiedExpression->approximate<double>(context, complexFormat, angleUnit);
    }
  }
}

void Expression::simplifyAndApproximate(Expression * simplifiedExpression, Expression * approximateExpression, Context * context, Preferences::ComplexFormat complexFormat, Preferences::AngleUnit angleUnit, bool symbolicComputation) {
  assert(simplifiedExpression);
  sSimplificationHasBeenInterrupted = false;
  // Step 1: we reduce the expression
  ExpressionNode::ReductionContext userReductionContext = ExpressionNode::ReductionContext(context, complexFormat, angleUnit, ExpressionNode::ReductionTarget::User, symbolicComputation);
  Expression e = clone().deepReduce(userReductionContext);
  if (sSimplificationHasBeenInterrupted) {
    sSimplificationHasBeenInterrupted = false;
    ExpressionNode::ReductionContext systemReductionContext = ExpressionNode::ReductionContext(context, complexFormat, angleUnit, ExpressionNode::ReductionTarget::System, symbolicComputation);
    e = deepReduce(systemReductionContext);
  }
  *simplifiedExpression = Expression();
  if (sSimplificationHasBeenInterrupted) {
    return;
  }
  // Step 2: we approximate and beautify the reduced expression
  /* Case 1: the reduced expression is a matrix: We scan the matrix children to
   * beautify them with the right complex format. */
  if (e.type() == ExpressionNode::Type::Matrix) {
    // TODO: this method enables to take the complex format into account when the result is a matrix of scalar. It won't work for nested matrices... Find a more elegant and general solution?
    Matrix m = static_cast<Matrix &>(e);
    *simplifiedExpression = Matrix::Builder();
    if (approximateExpression) {
      *approximateExpression = Matrix::Builder();
    }
    for (int i = 0; i < e.numberOfChildren(); i++) {
      Expression simplifiedChild;
      Expression approximateChild = approximateExpression ? Expression() : nullptr;
      e.childAtIndex(i).beautifyAndApproximateScalar(&simplifiedChild, &approximateChild, userReductionContext, context, complexFormat, angleUnit);
      static_cast<Matrix *>(simplifiedExpression)->addChildAtIndexInPlace(simplifiedChild, i, i);
      if (approximateExpression) {
        static_cast<Matrix *>(approximateExpression)->addChildAtIndexInPlace(approximateChild, i, i);
      }
    }
    static_cast<Matrix *>(simplifiedExpression)->setDimensions(m.numberOfRows(), m.numberOfColumns());
    if (approximateExpression) {
      static_cast<Matrix *>(approximateExpression)->setDimensions(m.numberOfRows(), m.numberOfColumns());
    }
  } else {
    /* Case 2: the reduced expression is scalar or too complex to respect the
     * complex format. */
    return e.beautifyAndApproximateScalar(simplifiedExpression, approximateExpression, userReductionContext, context, complexFormat, angleUnit);
  }
}

Expression Expression::ExpressionWithoutSymbols(Expression e, Context * context) {
  if (e.isUninitialized()) {
    return e;
  }
  /* Replace all the symbols iteratively. If we make too many replacements, the
   * symbols are likely to be defined circularly, in which case we return an
   * uninitialized expression.
   * We need a static "replacement count" to aggregate all calls to
   * ExpressionWithoutSymbols, as this method might be called from
   * hasReplaceableSymbols. */
  static int replacementCount = 0;
  bool unlock = false;
  if (!sSymbolReplacementsCountLock) {
    replacementCount = 0;
    sSymbolReplacementsCountLock = true;
    unlock = true;
  }
  while (e.hasReplaceableSymbols(context)) {
    replacementCount++;
    if (replacementCount > k_maxSymbolReplacementsCount) {
      e = Expression();
      break;
    }
    e = e.shallowReplaceReplaceableSymbols(context);
  }
  if (unlock) {
    sSymbolReplacementsCountLock = false;
  }
  return e;
}

<<<<<<< HEAD
Expression Expression::mapOnMatrixFirstChild(ExpressionNode::ReductionContext reductionContext) {
  /* For now, the matrix child on which the mapping must be done is always at
   * the index 0. */
  assert(childAtIndex(0).type() == ExpressionNode::Type::Matrix);
  Expression c = childAtIndex(0);
  Matrix matrix = Matrix::Builder();
  /* replace c with a ghost, because we will clone this and we do not want to
   * clone c, as it might be very big. */
  replaceChildInPlace(c, Ghost::Builder());
  for (int i = 0; i < c.numberOfChildren(); i++) {
    Expression f = clone();
    f.replaceChildAtIndexInPlace(0, c.childAtIndex(i));
    matrix.addChildAtIndexInPlace(f, i, i);
    f.shallowReduce(reductionContext);
  }
  matrix.setDimensions(static_cast<Matrix &>(c).numberOfRows(), static_cast<Matrix &>(c).numberOfColumns());
  replaceWithInPlace(matrix);
  return matrix.shallowReduce(reductionContext);
}

Expression Expression::radianToDegree() {
  // e*180/Pi
  return Multiplication::Builder(*this, Rational::Builder(180), Power::Builder(Constant::Builder(UCodePointGreekSmallLetterPi), Rational::Builder(-1)));
=======
Expression Expression::radianToAngleUnit(Preferences::AngleUnit angleUnit) {
  if (angleUnit == Preferences::AngleUnit::Degree) {
    // e*180/Pi
    return Multiplication::Builder(*this, Rational::Builder(180), Power::Builder(Constant::Builder(UCodePointGreekSmallLetterPi), Rational::Builder(-1)));
  }
  else if (angleUnit == Preferences::AngleUnit::Gradian) {
    // e*200/Pi
    return Multiplication::Builder(*this, Rational::Builder(200), Power::Builder(Constant::Builder(UCodePointGreekSmallLetterPi), Rational::Builder(-1)));
  }
  return *this;
>>>>>>> 1c40194a
}

Expression Expression::angleUnitToRadian(Preferences::AngleUnit angleUnit) {
  if (angleUnit == Preferences::AngleUnit::Degree) {
    // e*Pi/180
    return Multiplication::Builder(*this, Rational::Builder(1, 180), Constant::Builder(UCodePointGreekSmallLetterPi));
  }
  else if (angleUnit == Preferences::AngleUnit::Gradian) {
    // e*Pi/200
    return Multiplication::Builder(*this, Rational::Builder(1, 200), Constant::Builder(UCodePointGreekSmallLetterPi));
  }
  return *this;
}

Expression Expression::reduce(Context * context, Preferences::ComplexFormat complexFormat, Preferences::AngleUnit angleUnit) {
  sSimplificationHasBeenInterrupted = false;
  return deepReduce(ExpressionNode::ReductionContext(context, complexFormat, angleUnit, ExpressionNode::ReductionTarget::System, true));
}

Expression Expression::deepReduce(ExpressionNode::ReductionContext reductionContext) {
  deepReduceChildren(reductionContext);
  if (sSimplificationHasBeenInterrupted) {
    return *this;
  }
  return shallowReduce(reductionContext);
}

Expression Expression::deepBeautify(ExpressionNode::ReductionContext reductionContext) {
  Expression e = shallowBeautify(reductionContext);
  int nbChildren = e.numberOfChildren();
  for (int i = 0; i < nbChildren; i++) {
    Expression child = e.childAtIndex(i);
    child = child.deepBeautify(reductionContext);
    // We add missing Parentheses after beautifying the parent and child
    if (e.node()->childNeedsUserParentheses(child)) {
      e.replaceChildAtIndexInPlace(i, Parenthesis::Builder(child));
    }
  }
  return e;
}

Expression Expression::setSign(ExpressionNode::Sign s, ExpressionNode::ReductionContext reductionContext) {
  assert(s == ExpressionNode::Sign::Positive || s == ExpressionNode::Sign::Negative);
  return node()->setSign(s, reductionContext);
}

/* Evaluation */

template<typename U>
Expression Expression::approximate(Context * context, Preferences::ComplexFormat complexFormat, Preferences::AngleUnit angleUnit) const {
  return isUninitialized() ? Undefined::Builder() : approximateToEvaluation<U>(context, complexFormat, angleUnit).complexToExpression(complexFormat);
}


template<typename U>
U Expression::approximateToScalar(Context * context, Preferences::ComplexFormat complexFormat, Preferences::AngleUnit angleUnit) const {
  return approximateToEvaluation<U>(context, complexFormat, angleUnit).toScalar();
}

template<typename U>
U Expression::ApproximateToScalar(const char * text, Context * context, Preferences::ComplexFormat complexFormat, Preferences::AngleUnit angleUnit, bool symbolicSimplification) {
  Expression exp = ParseAndSimplify(text, context, complexFormat, angleUnit, symbolicSimplification);
  assert(!exp.isUninitialized());
  return exp.approximateToScalar<U>(context, complexFormat, angleUnit);
}

template<typename U>
U Expression::approximateWithValueForSymbol(const char * symbol, U x, Context * context, Preferences::ComplexFormat complexFormat, Preferences::AngleUnit angleUnit) const {
  VariableContext variableContext = VariableContext(symbol, context);
  variableContext.setApproximationForVariable<U>(x);
  return approximateToScalar<U>(&variableContext, complexFormat, angleUnit);
}

template<typename U>
U Expression::Epsilon() {
  static U epsilon = sizeof(U) == sizeof(double) ? 1E-15 : 1E-7f;
  return epsilon;
}

/* Builder */

bool Expression::IsZero(const Expression e) {
  return e.type() == ExpressionNode::Type::Rational && static_cast<const Rational &>(e).isZero();
}
bool Expression::IsOne(const Expression e) {
  return e.type() == ExpressionNode::Type::Rational && static_cast<const Rational &>(e).isOne();
}
bool Expression::IsMinusOne(const Expression e) {
  return e.type() == ExpressionNode::Type::Rational && static_cast<const Rational &>(e).isMinusOne();
}

Expression Expression::CreateComplexExpression(Expression ra, Expression tb, Preferences::ComplexFormat complexFormat, bool undefined, bool isZeroRa, bool isOneRa, bool isZeroTb, bool isOneTb, bool isNegativeRa, bool isNegativeTb) {
  if (undefined) {
    return Undefined::Builder();
  }
  switch (complexFormat) {
    case Preferences::ComplexFormat::Real:
    case Preferences::ComplexFormat::Cartesian:
    {
      Expression real;
      Expression imag;
      if (!isZeroRa || isZeroTb) {
        if (isNegativeRa) {
          real = Opposite::Builder(ra);
          real.shallowAddMissingParenthesis();
        } else {
          real = ra;
        }
      }
      if (!isZeroTb) {
        if (isOneTb) {
          imag = Constant::Builder(UCodePointMathematicalBoldSmallI);
        } else {
          imag = Multiplication::Builder(tb, Constant::Builder(UCodePointMathematicalBoldSmallI));
          imag.shallowAddMissingParenthesis();
        }
      }
      Expression result;
      if (imag.isUninitialized()) {
        return real;
      } else if (real.isUninitialized()) {
        if (isNegativeTb) {
          result = Opposite::Builder(imag);
        } else {
          return imag;
        }
      } else if (isNegativeTb) {
        result = Subtraction::Builder(real, imag);
      } else {
        result = Addition::Builder(real, imag);
      }
      result.shallowAddMissingParenthesis();
      return result;
    }
    default:
    {
      assert(complexFormat == Preferences::ComplexFormat::Polar);
      Expression norm;
      Expression exp;
      if (!isOneRa || isZeroTb) {
        assert(!isNegativeRa); // norm cannot be negative
        norm = ra;
      }
      if (!isZeroRa && !isZeroTb) {
        Expression arg;
        if (isOneTb) {
          arg = Constant::Builder(UCodePointMathematicalBoldSmallI);
        } else {
          arg = Multiplication::Builder(tb, Constant::Builder(UCodePointMathematicalBoldSmallI));
        }
        if (isNegativeTb) {
          arg = Opposite::Builder(arg);
        }
        arg.shallowAddMissingParenthesis();
        exp = Power::Builder(Constant::Builder(UCodePointScriptSmallE), arg);
        exp.shallowAddMissingParenthesis();
      }
      if (exp.isUninitialized()) {
        return norm;
      } else if (norm.isUninitialized()) {
        return exp;
      } else {
        Expression result = Multiplication::Builder(norm, exp);
        result.shallowAddMissingParenthesis();
        return result;
      }
    }
  }
}

/* Expression roots/extrema solver*/

Coordinate2D Expression::nextMinimum(const char * symbol, double start, double step, double max, Context * context, Preferences::ComplexFormat complexFormat, Preferences::AngleUnit angleUnit) const {
  return nextMinimumOfExpression(symbol, start, step, max,
      [](double x, Context * context, Preferences::ComplexFormat complexFormat, Preferences::AngleUnit angleUnit, const void * context1, const void * context2, const void * context3) {
        const Expression * expression0 = reinterpret_cast<const Expression *>(context1);
        const char * symbol = reinterpret_cast<const char *>(context2);
        return expression0->approximateWithValueForSymbol(symbol, x, context, complexFormat, angleUnit);
      }, context, complexFormat, angleUnit);
}

Coordinate2D Expression::nextMaximum(const char * symbol, double start, double step, double max, Context * context, Preferences::ComplexFormat complexFormat, Preferences::AngleUnit angleUnit) const {
  Coordinate2D minimumOfOpposite = nextMinimumOfExpression(symbol, start, step, max,
      [](double x, Context * context, Preferences::ComplexFormat complexFormat, Preferences::AngleUnit angleUnit, const void * context1, const void * context2, const void * context3) {
        const Expression * expression0 = reinterpret_cast<const Expression *>(context1);
        const char * symbol = reinterpret_cast<const char *>(context2);
        return -expression0->approximateWithValueForSymbol(symbol, x, context, complexFormat, angleUnit);
      }, context, complexFormat, angleUnit);
  return Coordinate2D(minimumOfOpposite.abscissa(), -minimumOfOpposite.value());
}

double Expression::nextRoot(const char * symbol, double start, double step, double max, Context * context, Preferences::ComplexFormat complexFormat, Preferences::AngleUnit angleUnit) const {
  return nextIntersectionWithExpression(symbol, start, step, max,
      [](double x, Context * context, Preferences::ComplexFormat complexFormat, Preferences::AngleUnit angleUnit, const void * context1, const void * context2, const void * context3) {
        const Expression * expression0 = reinterpret_cast<const Expression *>(context1);
        const char * symbol = reinterpret_cast<const char *>(context2);
        return expression0->approximateWithValueForSymbol(symbol, x, context, complexFormat, angleUnit);
      }, context, complexFormat, angleUnit, nullptr);
}

Coordinate2D Expression::nextIntersection(const char * symbol, double start, double step, double max, Poincare::Context * context, Preferences::ComplexFormat complexFormat, Preferences::AngleUnit angleUnit, const Expression expression) const {
  double resultAbscissa = nextIntersectionWithExpression(symbol, start, step, max,
      [](double x, Context * context, Preferences::ComplexFormat complexFormat, Preferences::AngleUnit angleUnit, const void * context1, const void * context2, const void * context3) {
        const Expression * expression0 = reinterpret_cast<const Expression *>(context1);
        const char * symbol = reinterpret_cast<const char *>(context2);
        const Expression * expression1 = reinterpret_cast<const Expression *>(context3);
        return expression0->approximateWithValueForSymbol(symbol, x, context, complexFormat, angleUnit)-expression1->approximateWithValueForSymbol(symbol, x, context, complexFormat, angleUnit);
      }, context, complexFormat, angleUnit, expression);
  Coordinate2D result(resultAbscissa, approximateWithValueForSymbol(symbol, resultAbscissa, context, complexFormat, angleUnit));
  if (std::fabs(result.value()) < step*k_solverPrecision) {
    result.setValue(0.0);
  }
  return result;
}

Coordinate2D Expression::nextMinimumOfExpression(const char * symbol, double start, double step, double max, Solver::ValueAtAbscissa evaluate, Context * context, Preferences::ComplexFormat complexFormat, Preferences::AngleUnit angleUnit, const Expression expression, bool lookForRootMinimum) const {
  Coordinate2D result;
  if (start == max || step == 0.0) {
    return result;
  }
  double bracket[3];
  double x = start;
  bool endCondition = false;
  do {
    bracketMinimum(symbol, x, step, max, bracket, evaluate, context, complexFormat, angleUnit, expression);
    result = brentMinimum(symbol, bracket[0], bracket[2], evaluate, context, complexFormat, angleUnit, expression);
    x = bracket[1];
    // Because of float approximation, exact zero is never reached
    if (std::fabs(result.abscissa()) < std::fabs(step)*k_solverPrecision) {
      result.setAbscissa(0);
      result.setValue(evaluate(0, context, complexFormat, angleUnit, this, symbol, &expression));
    }
    /* Ignore extremum whose value is undefined or too big because they are
     * really unlikely to be local extremum. */
    if (std::isnan(result.value()) || std::fabs(result.value()) > k_maxFloat) {
      result.setAbscissa(NAN);
    }
    // Idem, exact 0 never reached
    if (std::fabs(result.value()) < std::fabs(step)*k_solverPrecision) {
      result.setValue(0);
    }
    endCondition = std::isnan(result.abscissa()) && (step > 0.0 ? x <= max : x >= max);
    if (lookForRootMinimum) {
      endCondition |= std::fabs(result.value()) > 0 && (step > 0.0 ? x <= max : x >= max);
    }
  } while (endCondition);
  if (lookForRootMinimum && std::fabs(result.value()) > 0) {
    result.setAbscissa(NAN);
  }
  return result;
}

void Expression::bracketMinimum(const char * symbol, double start, double step, double max, double result[3], Solver::ValueAtAbscissa evaluate, Context * context, Preferences::ComplexFormat complexFormat, Preferences::AngleUnit angleUnit, const Expression expression) const {
  Coordinate2D p[3] = {
    Coordinate2D(start, evaluate(start, context, complexFormat, angleUnit, this, symbol, &expression)),
    Coordinate2D(start+step, evaluate(start+step, context, complexFormat, angleUnit, this, symbol, &expression)),
    Coordinate2D()
  };
  double x = start+2.0*step;
  while (step > 0.0 ? x <= max : x >= max) {
    p[2].setAbscissa(x);
    p[2].setValue(evaluate(x, context, complexFormat, angleUnit, this, symbol, &expression));
    if ((p[0].value() > p[1].value() || std::isnan(p[0].value()))
        && (p[2].value() > p[1].value() || std::isnan(p[2].value()))
        && (!std::isnan(p[0].value()) || !std::isnan(p[2].value())))
    {
      result[0] = p[0].abscissa();
      result[1] = p[1].abscissa();
      result[2] = p[2].abscissa();
      return;
    }
    if (p[0].value() > p[1].value() && p[1].value() == p[2].value()) {
    } else {
      p[0] = p[1];
      p[1] = p[2];
    }
    x += step;
  }
  result[0] = NAN;
  result[1] = NAN;
  result[2] = NAN;
}

Coordinate2D Expression::brentMinimum(const char * symbol, double ax, double bx, Solver::ValueAtAbscissa evaluation, Context * context, Preferences::ComplexFormat complexFormat, Preferences::AngleUnit angleUnit, const Expression expression) const {
  return Solver::BrentMinimum(
      ax,
      bx,
      evaluation,
      context,
      complexFormat,
      angleUnit,
      this,
      symbol,
      &expression);
}

double Expression::nextIntersectionWithExpression(const char * symbol, double start, double step, double max, Solver::ValueAtAbscissa evaluation, Context * context, Preferences::ComplexFormat complexFormat, Preferences::AngleUnit angleUnit, const Expression expression) const {
  if (start == max || step == 0.0) {
    return NAN;
  }
  double bracket[2];
  double result = NAN;
  static double precisionByGradUnit = 1E6;
  double x = start+step;
  do {
    bracketRoot(symbol, x, step, max, bracket, evaluation, context, complexFormat, angleUnit, expression);
    result = brentRoot(symbol, bracket[0], bracket[1], std::fabs(step/precisionByGradUnit), evaluation, context, complexFormat, angleUnit, expression);
    x = bracket[1];
  } while (std::isnan(result) && (step > 0.0 ? x <= max : x >= max));

  double extremumMax = std::isnan(result) ? max : result;
  Coordinate2D resultExtremum[2] = {
    nextMinimumOfExpression(symbol, start, step, extremumMax,
        [](double x, Context * context, Preferences::ComplexFormat complexFormat, Preferences::AngleUnit angleUnit, const void * context1, const void * context2, const void * context3) {
          const Expression * expression0 = reinterpret_cast<const Expression *>(context1);
          const char * symbol = reinterpret_cast<const char *>(context2);
          const Expression * expression1 = reinterpret_cast<const Expression *>(context3);
          return expression0->approximateWithValueForSymbol(symbol, x, context, complexFormat, angleUnit) - (expression1->isUninitialized() ? 0.0 : expression1->approximateWithValueForSymbol(symbol, x, context, complexFormat, angleUnit));
        }, context, complexFormat, angleUnit, expression, true),
    nextMinimumOfExpression(symbol, start, step, extremumMax,
        [](double x, Context * context, Preferences::ComplexFormat complexFormat, Preferences::AngleUnit angleUnit, const void * context1, const void * context2, const void * context3) {
          const Expression * expression0 = reinterpret_cast<const Expression *>(context1);
          const char * symbol = reinterpret_cast<const char *>(context2);
          const Expression * expression1 = reinterpret_cast<const Expression *>(context3);
          return (expression1->isUninitialized() ? 0.0 : expression1->approximateWithValueForSymbol(symbol, x, context, complexFormat, angleUnit)) - expression0->approximateWithValueForSymbol(symbol, x, context, complexFormat, angleUnit);
        }, context, complexFormat, angleUnit, expression, true)};
  for (int i = 0; i < 2; i++) {
    if (!std::isnan(resultExtremum[i].abscissa()) && (std::isnan(result) || std::fabs(result - start) > std::fabs(resultExtremum[i].abscissa() - start))) {
      result = resultExtremum[i].abscissa();
    }
  }
  if (std::fabs(result) < std::fabs(step)*k_solverPrecision) {
    result = 0;
  }
  return result;
}

void Expression::bracketRoot(const char * symbol, double start, double step, double max, double result[2], Solver::ValueAtAbscissa evaluation, Context * context, Preferences::ComplexFormat complexFormat, Preferences::AngleUnit angleUnit, const Expression expression) const {
  double a = start;
  double b = start+step;
  while (step > 0.0 ? b <= max : b >= max) {
    double fa = evaluation(a, context, complexFormat, angleUnit, this, symbol, &expression);
    double fb = evaluation(b, context, complexFormat, angleUnit, this, symbol, &expression);
    if (fa*fb <= 0) {
      result[0] = a;
      result[1] = b;
      return;
    }
    a = b;
    b = b+step;
  }
  result[0] = NAN;
  result[1] = NAN;
}

double Expression::brentRoot(const char * symbol, double ax, double bx, double precision, Solver::ValueAtAbscissa evaluation, Context * context, Preferences::ComplexFormat complexFormat, Preferences::AngleUnit angleUnit, const Expression expression) const {
  return Solver::BrentRoot(
      ax,
      bx,
      precision,
      evaluation,
      context,
      complexFormat,
      angleUnit,
      this,
      symbol,
      &expression);
}

template float Expression::Epsilon<float>();
template double Expression::Epsilon<double>();

template Expression Expression::approximate<float>(Context * context, Preferences::ComplexFormat complexFormat, Preferences::AngleUnit angleUnit) const;
template Expression Expression::approximate<double>(Context * context, Preferences::ComplexFormat complexFormat, Preferences::AngleUnit angleUnit) const;

template float Expression::approximateToScalar(Context * context, Preferences::ComplexFormat, Preferences::AngleUnit angleUnit) const;
template double Expression::approximateToScalar(Context * context, Preferences::ComplexFormat, Preferences::AngleUnit angleUnit) const;

template float Expression::ApproximateToScalar<float>(const char * text, Context * context, Preferences::ComplexFormat complexFormat, Preferences::AngleUnit angleUnit, bool symbolicComputation);
template double Expression::ApproximateToScalar<double>(const char * text, Context * context, Preferences::ComplexFormat complexFormat, Preferences::AngleUnit angleUnit, bool symbolicComputation);

template Evaluation<float> Expression::approximateToEvaluation(Context * context, Preferences::ComplexFormat, Preferences::AngleUnit angleUnit) const;
template Evaluation<double> Expression::approximateToEvaluation(Context * context, Preferences::ComplexFormat, Preferences::AngleUnit angleUnit) const;

template float Expression::approximateWithValueForSymbol(const char * symbol, float x, Context * context, Preferences::ComplexFormat complexFormat, Preferences::AngleUnit angleUnit) const;
template double Expression::approximateWithValueForSymbol(const char * symbol, double x, Context * context, Preferences::ComplexFormat complexFormat, Preferences::AngleUnit angleUnit) const;

}<|MERGE_RESOLUTION|>--- conflicted
+++ resolved
@@ -671,7 +671,6 @@
   return e;
 }
 
-<<<<<<< HEAD
 Expression Expression::mapOnMatrixFirstChild(ExpressionNode::ReductionContext reductionContext) {
   /* For now, the matrix child on which the mapping must be done is always at
    * the index 0. */
@@ -692,10 +691,6 @@
   return matrix.shallowReduce(reductionContext);
 }
 
-Expression Expression::radianToDegree() {
-  // e*180/Pi
-  return Multiplication::Builder(*this, Rational::Builder(180), Power::Builder(Constant::Builder(UCodePointGreekSmallLetterPi), Rational::Builder(-1)));
-=======
 Expression Expression::radianToAngleUnit(Preferences::AngleUnit angleUnit) {
   if (angleUnit == Preferences::AngleUnit::Degree) {
     // e*180/Pi
@@ -706,7 +701,6 @@
     return Multiplication::Builder(*this, Rational::Builder(200), Power::Builder(Constant::Builder(UCodePointGreekSmallLetterPi), Rational::Builder(-1)));
   }
   return *this;
->>>>>>> 1c40194a
 }
 
 Expression Expression::angleUnitToRadian(Preferences::AngleUnit angleUnit) {
