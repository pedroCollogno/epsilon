--- conflicted
+++ resolved
@@ -106,27 +106,7 @@
   return e.isRandom();
 }
 
-<<<<<<< HEAD
-bool Expression::IsRandom(const Expression e, Context & context, bool replaceSymbols) {
-  return e.isRandom()
-    || ((e.type() == ExpressionNode::Type::Symbol || e.type() == ExpressionNode::Type::Function)
-        && replaceSymbols
-        && SymbolAbstract::matches(
-            static_cast<const Symbol&>(e),
-            [](const Expression e, Context & context, bool replaceSymbols) {
-              return e.recursivelyMatches(
-                  [](const Expression e, Context & context, bool replaceSymbols) {
-                    return Expression::IsRandom(e, context, replaceSymbols);
-                  },
-                  context, replaceSymbols);
-            },
-            context));
-}
-
-bool Expression::IsMatrix(const Expression e, Context & context, bool replaceSymbols) {
-=======
 bool Expression::IsMatrix(const Expression e, Context & context) {
->>>>>>> 53f91f90
   return e.type() == ExpressionNode::Type::Matrix
     || e.type() == ExpressionNode::Type::ConfidenceInterval
     || e.type() == ExpressionNode::Type::MatrixDimension
