--- conflicted
+++ resolved
@@ -8,18 +8,6 @@
 namespace Poincare {
 
 bool LayoutNode::isIdenticalTo(Layout l) {
-<<<<<<< HEAD
-  if (l.isUninitialized() || type() != l.type() || numberOfChildren() != l.numberOfChildren()) {
-    return false;
-  }
-  for (int i = 0; i < numberOfChildren(); i++) {
-    Layout child = childAtIndex(i);
-    if (!childAtIndex(i)->isIdenticalTo(l.childAtIndex(i))) {
-      return false;
-    }
-  }
-  return true;
-=======
   if (l.isUninitialized() || type() != l.type()) {
     return false;
   }
@@ -27,7 +15,6 @@
     return true;
   }
   return protectedIsIdenticalTo(l);
->>>>>>> 53f91f90
 }
 
 // Rendering
