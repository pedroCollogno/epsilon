#include <poincare/confidence_interval.h>
#include <poincare/matrix.h>
#include <poincare/complex.h>
#include <poincare/addition.h>
#include <poincare/multiplication.h>
#include <poincare/power.h>
#include <poincare/undefined.h>
extern "C" {
#include <assert.h>
}
#include <cmath>

namespace Poincare {

Expression::Type ConfidenceInterval::type() const {
  return Type::ConfidenceInterval;
}

Expression * ConfidenceInterval::clone() const {
  ConfidenceInterval * a = new ConfidenceInterval(m_operands, true);
  return a;
}

Expression * ConfidenceInterval::shallowReduce(Context& context, AngleUnit angleUnit) {
  Expression * e = Expression::shallowReduce(context, angleUnit);
  if (e != this) {
    return e;
  }
  Expression * op0 = editableOperand(0);
  Expression * op1 = editableOperand(1);
#if MATRIX_EXACT_REDUCING
  if (op0->type() == Type::Matrix || op1->type() == Type::Matrix) {
    return replaceWith(new Undefined(), true);
  }
#endif
  if (op0->type() == Type::Rational) {
    Rational * r0 = static_cast<Rational *>(op0);
    if (r0->numerator().isNegative() || Integer::NaturalOrder(r0->numerator(), r0->denominator()) > 0) {
      return replaceWith(new Undefined(), true);
    }
  }
  if (op1->type() == Type::Rational) {
    Rational * r1 = static_cast<Rational *>(op1);
    if (!r1->denominator().isOne() || r1->numerator().isNegative()) {
      return replaceWith(new Undefined(), true);
    }
  }
  if (op0->type() != Type::Rational || op1->type() != Type::Rational) {
    return this;
  }
  Rational * r0 = static_cast<Rational *>(op0);
  Rational * r1 = static_cast<Rational *>(op1);
  detachOperands();
  // Compute [r0-1/sqr(r1), r0+1/sqr(r1)]
  Expression * sqr = new Power(r1, new Rational(-1, 2), false);
  const Expression * newOperands[2] = {new Addition(r0, new Multiplication(new Rational(-1), sqr, false), false), new Addition(r0, sqr, true)};
  Expression * matrix = replaceWith(new Matrix(newOperands, 1, 2, false), true);
  return matrix->deepReduce(context, angleUnit);
}

template<typename T>
Expression * ConfidenceInterval::templatedEvaluate(Context& context, AngleUnit angleUnit) const {
  Expression * fInput = operand(0)->evaluate<T>(context, angleUnit);
  Expression * nInput = operand(1)->evaluate<T>(context, angleUnit);
  if (fInput->type() != Type::Complex || nInput->type() != Type::Complex) {
    return new Complex<T>(Complex<T>::Float(NAN));
  }
  T f = static_cast<Complex<T> *>(fInput)->toScalar();
  T n = static_cast<Complex<T> *>(nInput)->toScalar();
  delete fInput;
  delete nInput;
  if (std::isnan(f) || std::isnan(n) || n != (int)n || n < 0 || f < 0 || f > 1) {
    return new Complex<T>(Complex<T>::Float(NAN));
  }
<<<<<<< HEAD
  Complex<T> operands[2];
  operands[0] = Complex<T>::Float(f - 1/std::sqrt(n));
  operands[1] = Complex<T>::Float(f + 1/std::sqrt(n));
  return new ComplexMatrix<T>(operands, 1, 2);
=======
  Expression * operands[2];
  operands[0] = new Complex<T>(Complex<T>::Float(f - 1/std::sqrt(n)));
  operands[1] = new Complex<T>(Complex<T>::Float(f + 1/std::sqrt(n)));
  return new Matrix(operands, 1, 2, false);
>>>>>>> 37615769
}

}
<|MERGE_RESOLUTION|>--- conflicted
+++ resolved
@@ -72,17 +72,10 @@
   if (std::isnan(f) || std::isnan(n) || n != (int)n || n < 0 || f < 0 || f > 1) {
     return new Complex<T>(Complex<T>::Float(NAN));
   }
-<<<<<<< HEAD
-  Complex<T> operands[2];
-  operands[0] = Complex<T>::Float(f - 1/std::sqrt(n));
-  operands[1] = Complex<T>::Float(f + 1/std::sqrt(n));
-  return new ComplexMatrix<T>(operands, 1, 2);
-=======
   Expression * operands[2];
   operands[0] = new Complex<T>(Complex<T>::Float(f - 1/std::sqrt(n)));
   operands[1] = new Complex<T>(Complex<T>::Float(f + 1/std::sqrt(n)));
   return new Matrix(operands, 1, 2, false);
->>>>>>> 37615769
 }
 
 }
