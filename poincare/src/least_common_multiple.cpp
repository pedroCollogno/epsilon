#include <poincare/least_common_multiple.h>
#include <poincare/complex.h>
#include <poincare/rational.h>
#include <poincare/undefined.h>
#include <poincare/arithmetic.h>

extern "C" {
#include <assert.h>
}
#include <cmath>

namespace Poincare {

Expression::Type LeastCommonMultiple::type() const {
  return Type::LeastCommonMultiple;
}

Expression * LeastCommonMultiple::clone() const {
  LeastCommonMultiple * a = new LeastCommonMultiple(m_operands, true);
  return a;
}

Expression * LeastCommonMultiple::shallowReduce(Context& context, AngleUnit angleUnit) {
  Expression * e = Expression::shallowReduce(context, angleUnit);
  if (e != this) {
    return e;
  }
  Expression * op0 = editableOperand(0);
  Expression * op1 = editableOperand(1);
#if MATRIX_EXACT_REDUCING
  if (op0->type() == Type::Matrix || op1->type() == Type::Matrix) {
    return replaceWith(new Undefined(), true);
  }
#endif
  if (op0->type() == Type::Rational) {
    Rational * r0 = static_cast<Rational *>(op0);
    if (!r0->denominator().isOne()) {
      return replaceWith(new Undefined(), true);
    }
  }
  if (op1->type() == Type::Rational) {
    Rational * r1 = static_cast<Rational *>(op1);
    if (!r1->denominator().isOne()) {
      return replaceWith(new Undefined(), true);
    }
  }
  if (op0->type() != Type::Rational || op1->type() != Type::Rational) {
    return this;
  }
  Rational * r0 = static_cast<Rational *>(op0);
  Rational * r1 = static_cast<Rational *>(op1);

  Integer a = r0->numerator();
  Integer b = r1->numerator();
  Integer lcm = Arithmetic::LCM(&a, &b);
  return replaceWith(new Rational(lcm), true);
}

template<typename T>
Complex<T> * LeastCommonMultiple::templatedEvaluate(Context& context, AngleUnit angleUnit) const {
  Expression * f1Input = operand(0)->evaluate<T>(context, angleUnit);
  Expression * f2Input = operand(1)->evaluate<T>(context, angleUnit);
  T f1 = f1Input->type() == Type::Complex ? static_cast<Complex<T> *>(f1Input)->toScalar() : NAN;
  T f2 = f2Input->type() == Type::Complex ? static_cast<Complex<T> *>(f2Input)->toScalar() : NAN;
  delete f1Input;
  delete f2Input;
<<<<<<< HEAD
  if (std::isnan(f1) || std::isnan(f2) || f1 != (int)f1 || f2 != (int)f2 || f1 == 0.0f || f2 == 0.0f) {
=======
  if (isnan(f1) || isnan(f2) || f1 != (int)f1 || f2 != (int)f2) {
>>>>>>> 37615769
    return new Complex<T>(Complex<T>::Float(NAN));
  }
  if (f1 == 0.0f || f2 == 0.0f) {
    return new Complex<T>(Complex<T>::Float(0));
  }
  int a = (int)f2;
  int b = (int)f1;
  if (f1 > f2) {
    b = a;
    a = (int)f1;
  }
  int product = a*b;
  int r = 0;
  while((int)b!=0){
    r = a - ((int)(a/b))*b;
    a = b;
    b = r;
  }
  return new Complex<T>(Complex<T>::Float(std::round((T)(product/a))));
}

}
<|MERGE_RESOLUTION|>--- conflicted
+++ resolved
@@ -64,11 +64,7 @@
   T f2 = f2Input->type() == Type::Complex ? static_cast<Complex<T> *>(f2Input)->toScalar() : NAN;
   delete f1Input;
   delete f2Input;
-<<<<<<< HEAD
-  if (std::isnan(f1) || std::isnan(f2) || f1 != (int)f1 || f2 != (int)f2 || f1 == 0.0f || f2 == 0.0f) {
-=======
-  if (isnan(f1) || isnan(f2) || f1 != (int)f1 || f2 != (int)f2) {
->>>>>>> 37615769
+  if (std::isnan(f1) || std::isnan(f2) || f1 != (int)f1 || f2 != (int)f2) {
     return new Complex<T>(Complex<T>::Float(NAN));
   }
   if (f1 == 0.0f || f2 == 0.0f) {
