--- conflicted
+++ resolved
@@ -157,26 +157,6 @@
   return 0;
 }
 
-int Symbol::getVariables(char * variables) const {
-  size_t variablesLength = strlen(variables);
-  if (isVariableSymbol()) {
-    char * currentChar = variables;
-    while (*currentChar != 0) {
-      if (*currentChar == m_name) {
-        return variablesLength;
-      }
-      currentChar++;
-    }
-    if (variablesLength < k_maxNumberOfVariables) {
-      variables[variablesLength] = m_name;
-      variables[variablesLength+1] = 0;
-      return variablesLength+1;
-    }
-    return -1;
-  }
-  return variablesLength;
-}
-
 int Symbol::privateGetPolynomialCoefficients(char symbolName, Expression * coefficients[]) const {
   if (m_name == symbolName) {
     coefficients[0] = new Rational(0);
@@ -343,10 +323,13 @@
   return false;
 }
 
-<<<<<<< HEAD
-bool Symbol::isVariableSymbol() const {
-  if (m_name >= 'a' && m_name <= 'z') {
-=======
+bool Symbol::isVariableSymbol(char c)  {
+  if (c >= 'a' && c <= 'z') {
+    return true;
+  }
+  return false;
+}
+
 bool Symbol::isSeriesSymbol(char c) {
   if (c >= (char)SpecialSymbols::V1 && c <= (char)SpecialSymbols::N3) {
     return true;
@@ -356,7 +339,6 @@
 
 bool Symbol::isRegressionSymbol(char c) {
   if (c >= (char)SpecialSymbols::X1 && c <= (char)SpecialSymbols::Y3) {
->>>>>>> cf48306b
     return true;
   }
   return false;
