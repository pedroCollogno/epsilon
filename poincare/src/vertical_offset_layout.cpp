#include <poincare/vertical_offset_layout.h>
#include <poincare/empty_layout.h>
#include <poincare/layout_helper.h>
#include <poincare/left_parenthesis_layout.h>
#include <poincare/right_parenthesis_layout.h>
#include <string.h>
#include <assert.h>

namespace Poincare {

bool VerticalOffsetLayoutNode::isIdenticalTo(Layout l) {
  if (l.type() != Type::VerticalOffsetLayout) {
    return false;
  }
  VerticalOffsetLayoutNode * n = static_cast<VerticalOffsetLayoutNode *>(l.node());
  return position() == n->position() && LayoutNode::isIdenticalTo(l);
}

void VerticalOffsetLayoutNode::moveCursorLeft(LayoutCursor * cursor, bool * shouldRecomputeLayout) {
  if (cursor->layoutNode() == indiceLayout()
      && cursor->position() == LayoutCursor::Position::Left)
  {
    // Case: Left of the indice. Go Left.
    cursor->setLayoutNode(this);
    return;
  }
  assert(cursor->layoutNode() == this);
  if (cursor->position() == LayoutCursor::Position::Right) {
    // Case: Right. Go to the indice.
    assert(indiceLayout() != nullptr);
    cursor->setLayoutNode(indiceLayout());
    return;
  }
  // Case: Left. Ask the parent.
  assert(cursor->position() == LayoutCursor::Position::Left);
  LayoutNode * parentNode = parent();
  if (parentNode != nullptr) {
    parentNode->moveCursorLeft(cursor, shouldRecomputeLayout);
  }
}

void VerticalOffsetLayoutNode::moveCursorRight(LayoutCursor * cursor, bool * shouldRecomputeLayout) {
  if (cursor->layoutNode() == indiceLayout()
      && cursor->position() == LayoutCursor::Position::Right)
  {
    // Case: Right of the indice. Go Right.
    cursor->setLayoutNode(this);
    return;
  }
  assert(cursor->layoutNode() == this);
  if (cursor->position() == LayoutCursor::Position::Left) {
    // Case: Left. Go to the indice.
    cursor->setLayoutNode(indiceLayout());
    return;
  }
  // Case: Right. Ask the parent.
  assert(cursor->position() == LayoutCursor::Position::Right);
  LayoutNode * parentNode = parent();
  if (parentNode != nullptr) {
    parentNode->moveCursorRight(cursor, shouldRecomputeLayout);
  }
}

void VerticalOffsetLayoutNode::moveCursorUp(LayoutCursor * cursor, bool * shouldRecomputeLayout, bool equivalentPositionVisited) {
  if (m_position == Position::Superscript) {
    // Case: Superscript.
    if (cursor->isEquivalentTo(LayoutCursor(this, LayoutCursor::Position::Right))) {
      // Case: Right. Move to the indice.
      cursor->setLayoutNode(indiceLayout());
      cursor->setPosition(LayoutCursor::Position::Right);
      return;
    }
    if (cursor->isEquivalentTo(LayoutCursor(this, LayoutCursor::Position::Left))) {
      // Case: Left. Move to the indice.
      cursor->setLayoutNode(indiceLayout());
      cursor->setPosition(LayoutCursor::Position::Left);
      return;
    }
  }
  /* Case: Subscript, Left or Right of the indice. Put the cursor at the same
   * position, pointing this. */
  if (m_position == Position::Subscript
    && (cursor->isEquivalentTo(LayoutCursor(indiceLayout(), LayoutCursor::Position::Left))
      || cursor->isEquivalentTo(LayoutCursor(indiceLayout(), LayoutCursor::Position::Right))))
  {
      cursor->setLayoutNode(this);
      return;
  }
  LayoutNode::moveCursorUp(cursor, shouldRecomputeLayout, equivalentPositionVisited);
}

void VerticalOffsetLayoutNode::moveCursorDown(LayoutCursor * cursor, bool * shouldRecomputeLayout, bool equivalentPositionVisited) {
  if (m_position == Position::Subscript) {
    // Case: Subscript.
    if (cursor->isEquivalentTo(LayoutCursor(this, LayoutCursor::Position::Right))) {
      // Case: Right. Move to the indice.
      cursor->setLayoutNode(indiceLayout());
      cursor->setPosition(LayoutCursor::Position::Right);
      return;
   }
    // Case: Left. Move to the indice.
    if (cursor->isEquivalentTo(LayoutCursor(this, LayoutCursor::Position::Left))) {
      cursor->setLayoutNode(indiceLayout());
      cursor->setPosition(LayoutCursor::Position::Left);
      return;
    }
  }
  /* Case: Superscript, Left or Right of the indice. Put the cursor at the same
   * position, pointing this. */
  if (m_position == Position::Superscript
    && cursor->layoutNode() == indiceLayout())
  {
    cursor->setLayoutNode(this);
    return;
  }
  LayoutNode::moveCursorDown(cursor, shouldRecomputeLayout, equivalentPositionVisited);
}

void VerticalOffsetLayoutNode::deleteBeforeCursor(LayoutCursor * cursor) {
  if (cursor->layoutNode() == indiceLayout()) {
    assert(cursor->position() == LayoutCursor::Position::Left);
    Layout parentRef(parent());
    LayoutNode * base = baseLayout();
    if (indiceLayout()->isEmpty()) {
      int indexInParent = parentRef.node()->indexOfChild(this);
      if (base->isEmpty()) {
        // Case: Empty base and indice. Remove the base and the indice layouts.
        cursor->setLayoutNode(this);
        cursor->setPosition(LayoutCursor::Position::Right);
        parentRef.removeChildAtIndex(indexInParent, cursor);
        // WARNING: do not call "this" afterwards
        cursor->setLayout(parentRef.childAtIndex(indexInParent-1));
        cursor->setPosition(LayoutCursor::Position::Right);
        parentRef.removeChildAtIndex(indexInParent-1, cursor);
        return;
      }
      // Case: Empty indice only. Delete the layout.
      cursor->setLayoutNode(base);
      cursor->setPosition(LayoutCursor::Position::Right);
      parentRef.removeChildAtIndex(indexInParent, cursor);
      // WARNING: do not call "this" afterwards
      return;
    }
    // Case: Non-empty indice. Move Left of the VerticalOffsetLayoutNode.
    cursor->setLayoutNode(this);
    cursor->setPosition(LayoutCursor::Position::Left);
    return;
  }
  if (cursor->layoutNode() == this
      && cursor->position() == LayoutCursor::Position::Right)
  {
    // Case: Right. Move to the indice.
    cursor->setLayoutNode(indiceLayout());
    return;
  }
  LayoutNode::deleteBeforeCursor(cursor);
}

int VerticalOffsetLayoutNode::serialize(char * buffer, int bufferSize, Preferences::PrintFloatMode floatDisplayMode, int numberOfSignificantDigits) const {
  if (m_position == Position::Subscript) {
    if (bufferSize == 0) {
      return -1;
    }
    buffer[bufferSize-1] = 0;
    if (bufferSize == 1) {
      return 0;
    }
    // If the layout is a subscript, write "_{indice}"
    int numberOfChar = SerializationHelper::CodePoint(buffer, bufferSize, '_');
    if (numberOfChar >= bufferSize-1) { return bufferSize-1; }

    numberOfChar += SerializationHelper::CodePoint(buffer+numberOfChar, bufferSize-numberOfChar, '{');
    if (numberOfChar >= bufferSize-1) { return bufferSize-1; }

    numberOfChar += const_cast<VerticalOffsetLayoutNode *>(this)->indiceLayout()->serialize(buffer+numberOfChar, bufferSize-numberOfChar, floatDisplayMode, numberOfSignificantDigits);
    if (numberOfChar >= bufferSize-1) { return bufferSize-1; }

    numberOfChar += SerializationHelper::CodePoint(buffer+numberOfChar, bufferSize-numberOfChar, '}');
    if (numberOfChar >= bufferSize-1) { return bufferSize-1; }

    return numberOfChar;
  }
  assert(m_position == Position::Superscript);
  /* If the layout is a superscript, write:
   * "UCodePointLeftSuperscript indice UCodePointRightSuperscript" */
  int numberOfChar = SerializationHelper::CodePoint(buffer, bufferSize, UCodePointLeftSuperscript);
  if (numberOfChar >= bufferSize-1) { return bufferSize-1; }
  numberOfChar += const_cast<VerticalOffsetLayoutNode *>(this)->indiceLayout()->serialize(buffer+numberOfChar, bufferSize-numberOfChar, floatDisplayMode, numberOfSignificantDigits);
  if (numberOfChar >= bufferSize-1) { return bufferSize-1; }
  numberOfChar += SerializationHelper::CodePoint(buffer+numberOfChar, bufferSize-numberOfChar, UCodePointRightSuperscript);
  if (numberOfChar >= bufferSize-1) { return bufferSize-1; }

  buffer[numberOfChar] = 0;
  return numberOfChar;
}

KDSize VerticalOffsetLayoutNode::computeSize() {
  KDSize indiceSize = indiceLayout()->layoutSize();
  KDCoordinate width = indiceSize.width();
  if (m_position == Position::Superscript) {
    LayoutNode * parentNode = parent();
    assert(parentNode != nullptr);
    assert(parentNode->type() == Type::HorizontalLayout);
    int idxInParent = parentNode->indexOfChild(this);
    if (idxInParent < parentNode->numberOfChildren() - 1 && parentNode->childAtIndex(idxInParent + 1)->hasUpperLeftIndex()) {
      width += k_separationMargin;
    }
  }
  KDCoordinate height = baseLayout()->layoutSize().height() - k_indiceHeight + indiceLayout()->layoutSize().height();
  return KDSize(width, height);
}

KDCoordinate VerticalOffsetLayoutNode::computeBaseline() {
  if (m_position == Position::Subscript) {
    return baseLayout()->baseline();
  } else {
    return indiceLayout()->layoutSize().height() - k_indiceHeight + baseLayout()->baseline();
  }
}

KDPoint VerticalOffsetLayoutNode::positionOfChild(LayoutNode * child) {
  assert(child == indiceLayout());
  if (m_position == Position::Superscript) {
    return KDPointZero;
  }
  assert(m_position == Position::Subscript);
  return KDPoint(0, baseLayout()->layoutSize().height() - k_indiceHeight);
}

bool VerticalOffsetLayoutNode::willAddSibling(LayoutCursor * cursor, LayoutNode * sibling, bool moveCursor) {
  if (sibling->type() == Type::VerticalOffsetLayout) {
    VerticalOffsetLayoutNode * verticalOffsetSibling = static_cast<VerticalOffsetLayoutNode *>(sibling);
    if (verticalOffsetSibling->position() == Position::Superscript) {
      Layout rootLayout = root();
      Layout thisRef = Layout(this);
      Layout parentRef = Layout(parent());
      assert(parentRef.type() == Type::HorizontalLayout);
      // Add the Left parenthesis
      int idxInParent = parentRef.indexOfChild(thisRef);
      int leftParenthesisIndex = idxInParent;
      LeftParenthesisLayout leftParenthesis = LeftParenthesisLayout::Builder();
      int numberOfOpenParenthesis = 0;
      while (leftParenthesisIndex > 0
          && parentRef.childAtIndex(leftParenthesisIndex-1).isCollapsable(&numberOfOpenParenthesis, true))
      {
        leftParenthesisIndex--;
      }
      parentRef.addChildAtIndex(leftParenthesis, leftParenthesisIndex, parentRef.numberOfChildren(), nullptr);
      idxInParent = parentRef.indexOfChild(thisRef);

      // Add the Right parenthesis
      RightParenthesisLayout rightParenthesis = RightParenthesisLayout::Builder();
      if (cursor->position() == LayoutCursor::Position::Right) {
         parentRef.addChildAtIndex(rightParenthesis, idxInParent + 1, parentRef.numberOfChildren(), nullptr);
      } else {
        assert(cursor->position() == LayoutCursor::Position::Left);
        parentRef.addChildAtIndex(rightParenthesis, idxInParent, parentRef.numberOfChildren(), nullptr);
      }
      if (!rightParenthesis.parent().isUninitialized()) {
        cursor->setLayout(rightParenthesis);
      }
    }
  }
  return true;
}

LayoutNode * VerticalOffsetLayoutNode::baseLayout() {
  LayoutNode * parentNode = parent();
  assert(parentNode != nullptr);
  assert(parentNode->type() == Type::HorizontalLayout);
  int idxInParent = parentNode->indexOfChild(this);
  assert(idxInParent > 0);
  return parentNode->childAtIndex(idxInParent - 1);
}

<<<<<<< HEAD
=======
bool VerticalOffsetLayoutNode::protectedIsIdenticalTo(Layout l) {
  assert(l.type() == Type::VerticalOffsetLayout);
  VerticalOffsetLayoutNode * n = static_cast<VerticalOffsetLayoutNode *>(l.node());
  return position() == n->position() && LayoutNode::protectedIsIdenticalTo(l);
}

>>>>>>> 53f91f90
VerticalOffsetLayout VerticalOffsetLayout::Builder(Layout l, VerticalOffsetLayoutNode::Position position) {
  void * bufferNode = TreePool::sharedPool()->alloc(sizeof(VerticalOffsetLayoutNode));
  VerticalOffsetLayoutNode * node = new (bufferNode) VerticalOffsetLayoutNode(position);
  TreeHandle h = TreeHandle::BuildWithGhostChildren(node);
  h.replaceChildAtIndexInPlace(0, l);
  return static_cast<VerticalOffsetLayout &>(h);
}

}<|MERGE_RESOLUTION|>--- conflicted
+++ resolved
@@ -7,14 +7,6 @@
 #include <assert.h>
 
 namespace Poincare {
-
-bool VerticalOffsetLayoutNode::isIdenticalTo(Layout l) {
-  if (l.type() != Type::VerticalOffsetLayout) {
-    return false;
-  }
-  VerticalOffsetLayoutNode * n = static_cast<VerticalOffsetLayoutNode *>(l.node());
-  return position() == n->position() && LayoutNode::isIdenticalTo(l);
-}
 
 void VerticalOffsetLayoutNode::moveCursorLeft(LayoutCursor * cursor, bool * shouldRecomputeLayout) {
   if (cursor->layoutNode() == indiceLayout()
@@ -273,15 +265,12 @@
   return parentNode->childAtIndex(idxInParent - 1);
 }
 
-<<<<<<< HEAD
-=======
 bool VerticalOffsetLayoutNode::protectedIsIdenticalTo(Layout l) {
   assert(l.type() == Type::VerticalOffsetLayout);
   VerticalOffsetLayoutNode * n = static_cast<VerticalOffsetLayoutNode *>(l.node());
   return position() == n->position() && LayoutNode::protectedIsIdenticalTo(l);
 }
 
->>>>>>> 53f91f90
 VerticalOffsetLayout VerticalOffsetLayout::Builder(Layout l, VerticalOffsetLayoutNode::Position position) {
   void * bufferNode = TreePool::sharedPool()->alloc(sizeof(VerticalOffsetLayoutNode));
   VerticalOffsetLayoutNode * node = new (bufferNode) VerticalOffsetLayoutNode(position);
