--- conflicted
+++ resolved
@@ -78,12 +78,7 @@
   T k = static_cast<Complex<T> *>(kInput)->toScalar();
   delete nInput;
   delete kInput;
-<<<<<<< HEAD
-  if (std::isnan(n) || std::isnan(k) || n != (int)n || k != (int)k || n < 0.0f || k < 0.0f) {
-
-=======
-  if (isnan(n) || isnan(k) || n != std::round(n) || k != std::round(k) || n < 0.0f || k < 0.0f) {
->>>>>>> 7c772d85
+  if (std::isnan(n) || std::isnan(k) || n != std::round(n) || k != std::round(k) || n < 0.0f || k < 0.0f) {
     return new Complex<T>(Complex<T>::Float(NAN));
   }
   if (k > n) {
@@ -92,7 +87,7 @@
   T result = 1;
   for (int i = (int)n-(int)k+1; i <= (int)n; i++) {
     result *= i;
-    if (isinf(result)) {
+    if (std::isinf(result)) {
       return new Complex<T>(Complex<T>::Float(result));
     }
   }
