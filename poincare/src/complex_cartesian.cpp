#include <poincare/complex_cartesian.h>
#include <poincare/addition.h>
#include <poincare/arc_tangent.h>
#include <poincare/binomial_coefficient.h>
#include <poincare/cosine.h>
#include <poincare/constant.h>
#include <poincare/division.h>
#include <poincare/naperian_logarithm.h>
#include <poincare/rational.h>
#include <poincare/square_root.h>
#include <poincare/sine.h>
#include <poincare/sign_function.h>
#include <poincare/subtraction.h>
#include <poincare/power.h>
#include <poincare/undefined.h>
#include <assert.h>
#include <cmath>

namespace Poincare {

Expression ComplexCartesianNode::shallowReduce(ReductionContext reductionContext) {
  return ComplexCartesian(this).shallowReduce();
}

Expression ComplexCartesianNode::shallowBeautify(ReductionContext reductionContext) {
  return ComplexCartesian(this).shallowBeautify(reductionContext);
}

template<typename T>
Complex<T> ComplexCartesianNode::templatedApproximate(Context * context, Preferences::ComplexFormat complexFormat, Preferences::AngleUnit angleUnit) const {
  Evaluation<T> realEvaluation = childAtIndex(0)->approximate(T(), context, complexFormat, angleUnit);
  Evaluation<T> imagEvalution = childAtIndex(1)->approximate(T(), context, complexFormat, angleUnit);
  assert(realEvaluation.type() == EvaluationNode<T>::Type::Complex);
  assert(imagEvalution.type() == EvaluationNode<T>::Type::Complex);
  std::complex<T> a = static_cast<Complex<T> &>(realEvaluation).stdComplex();
  std::complex<T> b = static_cast<Complex<T> &>(imagEvalution).stdComplex();
  if ((a.imag() != 0.0 && !std::isnan(a.imag())) || (b.imag() != 0.0 && !std::isnan(b.imag()))) {
    /* a and b are supposed to be real (if they are not undefined). However,
     * due to double precision limit, the approximation of the real part or the
     * imaginary part can lead to complex values.
     * For instance, let the real part be
     * sqrt(2*sqrt(5E23+1)-1E12*sqrt(2)) ~ 1.1892E-6. Due to std::sqrt(2.0)
     * unprecision, 2*sqrt(5E23+1)-1E12*sqrt(2) < 0 which leads to
     * sqrt(2*sqrt(5E23+1)-1E12*sqrt(2)) being a complex number.
     * In this case, we return an undefined complex because the approximation
     * is very likely to be false. */
    return Complex<T>::Undefined();
  }
  assert(a.imag() == 0.0 || std::isnan(a.imag()));
  assert(b.imag() == 0.0 || std::isnan(b.imag()));
  return Complex<T>::Builder(a.real(), b.real());
}

Expression ComplexCartesian::shallowReduce() {
  if (imag().isRationalZero()) {
    Expression r = real();
    replaceWithInPlace(r);
    return r;
  }
  return *this;
}

Expression ComplexCartesian::shallowBeautify(ExpressionNode::ReductionContext reductionContext) {
  Expression a = real();
  Expression b = imag();
  Expression oppositeA = a.makePositiveAnyNegativeNumeralFactor(reductionContext);
  Expression oppositeB = b.makePositiveAnyNegativeNumeralFactor(reductionContext);
  a = oppositeA.isUninitialized() ? a : oppositeA;
  b = oppositeB.isUninitialized() ? b : oppositeB;
  Expression e = Expression::CreateComplexExpression(a, b, Preferences::ComplexFormat::Cartesian,
      a.isUndefined() || b.isUndefined(),
      Expression::IsZero(a), Expression::IsOne(a), Expression::IsZero(b), Expression::IsOne(b),
      !oppositeA.isUninitialized(),
      !oppositeB.isUninitialized()
    );
  replaceWithInPlace(e);
  return e;
}

void ComplexCartesian::factorAndArgumentOfFunction(Expression e, ExpressionNode::Type searchedType, Expression * factor, Expression * argument, ExpressionNode::ReductionContext reductionContext) {
  if (e.type() == searchedType) {
    *factor = Rational::Builder(1);
    *argument = e.childAtIndex(0);
    return;
  }
  if (e.type() == ExpressionNode::Type::Multiplication) {
    for (int i = 0; i < e.numberOfChildren(); i++) {
      if (e.childAtIndex(i).type() == searchedType) {
        *argument = e.childAtIndex(i).childAtIndex(0);
        *factor = e.clone();
        static_cast<Multiplication *>(factor)->removeChildAtIndexInPlace(i);
        *factor = factor->shallowReduce(reductionContext);
        Expression positiveFactor = factor->makePositiveAnyNegativeNumeralFactor(reductionContext);
        *factor = positiveFactor.isUninitialized() ? *factor : positiveFactor;
        return;
      }
    }
  }
}

Expression ComplexCartesian::squareNorm(ExpressionNode::ReductionContext reductionContext) {
  Expression a = real();
  Expression b = imag();
  Expression aFactor, bFactor, aArgument, bArgument;
  factorAndArgumentOfFunction(a, ExpressionNode::Type::Cosine, &aFactor, &aArgument, reductionContext);
  factorAndArgumentOfFunction(b, ExpressionNode::Type::Sine, &bFactor, &bArgument, reductionContext);
  if (!aFactor.isUninitialized() && !aArgument.isUninitialized() && !bFactor.isUninitialized() && !bArgument.isUninitialized() && aFactor.isIdenticalTo(bFactor) && aArgument.isIdenticalTo(bArgument)) {
    Power result = Power::Builder(aFactor, Rational::Builder(2));
    aFactor.shallowReduce(reductionContext);
    return result;
  }
  Expression a2 = Power::Builder(a, Rational::Builder(2));
  Expression b2 = Power::Builder(b, Rational::Builder(2));
  Addition add = Addition::Builder(a2, b2);
  a2.shallowReduce(reductionContext);
  b2.shallowReduce(reductionContext);
  return add;
}

Expression ComplexCartesian::norm(ExpressionNode::ReductionContext reductionContext) {
  Expression a;
  // Special case for pure real or pure imaginary cartesian
  if (imag().isRationalZero()) {
    a = real();
  } else if (real().isRationalZero()) {
    a = imag();
  }
  if (!a.isUninitialized()) {
    ExpressionNode::Sign s = a.sign(reductionContext.context());
    if (s == ExpressionNode::Sign::Positive) {
      // Case 1: the expression is positive real
      return a;
    } else if (s == ExpressionNode::Sign::Negative) {
      // Case 2: the argument is negative real
      return a.setSign(ExpressionNode::Sign::Positive, reductionContext);
    }
  }
  Expression n2 = squareNorm(reductionContext);
  Expression n =  SquareRoot::Builder(n2);
  n2.shallowReduce(reductionContext);
  return n;
}

Expression ComplexCartesian::argument(ExpressionNode::ReductionContext reductionContext) {
  Expression a = real();
  Expression b = imag();
  if (!b.isRationalZero()) {
    // if b != 0, argument = sign(b) * π/2 - atan(a/b)
    // First, compute atan(a/b) or (π/180)*atan(a/b)
    Expression divab = Division::Builder(a, b.clone());
    Expression arcTangent = ArcTangent::Builder(divab);
<<<<<<< HEAD
    divab.shallowReduce(reductionContext);
    if (reductionContext.angleUnit() == Preferences::AngleUnit::Degree) {
      Expression temp = arcTangent.degreeToRadian();
      arcTangent.shallowReduce(reductionContext);
=======
    divab.shallowReduce(context, complexFormat, angleUnit, target);
    if (angleUnit != Preferences::AngleUnit::Radian) {
      Expression temp = arcTangent.angleUnitToRadian(angleUnit);
      arcTangent.shallowReduce(context, complexFormat, angleUnit, target);
>>>>>>> 1c40194a
      arcTangent = temp;
    }
    // Then, compute sign(b) * π/2 - atan(a/b)
    Expression signb = SignFunction::Builder(b);
    Expression signbPi2 = Multiplication::Builder(Rational::Builder(1,2), signb, Constant::Builder(UCodePointGreekSmallLetterPi));
    signb.shallowReduce(reductionContext);
    Expression sub = Subtraction::Builder(signbPi2, arcTangent);
    signbPi2.shallowReduce(reductionContext);
    arcTangent.shallowReduce(reductionContext);
    return sub;
  } else {
    // if b == 0, argument = (1-sign(a))*π/2
    Expression signa = SignFunction::Builder(a).shallowReduce(reductionContext);
    Subtraction sub = Subtraction::Builder(Rational::Builder(1), signa);
    signa.shallowReduce(reductionContext);
    Multiplication mul = Multiplication::Builder(Rational::Builder(1,2), Constant::Builder(UCodePointGreekSmallLetterPi), sub);
    sub.shallowReduce(reductionContext);
    return mul;
  }
}

ComplexCartesian ComplexCartesian::inverse(ExpressionNode::ReductionContext reductionContext) {
  Expression a = real();
  Expression b = imag();
  // 1/(a+ib) = a/(a^2+b^2)+i*(-b/(a^2+b^2))
  Expression denominatorReal = clone().convert<ComplexCartesian>().squareNorm(reductionContext);
  Expression denominatorImag = denominatorReal.clone();
  Expression denominatorRealInv = Power::Builder(denominatorReal, Rational::Builder(-1));
  denominatorReal.shallowReduce(reductionContext);
  Expression denominatorImagInv = Power::Builder(denominatorImag, Rational::Builder(-1));
  denominatorImag.shallowReduce(reductionContext);
  Multiplication A = Multiplication::Builder(a, denominatorRealInv);
  denominatorRealInv.shallowReduce(reductionContext);
  Expression numeratorImag = Multiplication::Builder(Rational::Builder(-1), b);
  Multiplication B = Multiplication::Builder(numeratorImag, denominatorImagInv);
  numeratorImag.shallowReduce(reductionContext);
  denominatorImagInv.shallowReduce(reductionContext);
  ComplexCartesian result = ComplexCartesian::Builder(A,B);
  A.shallowReduce(reductionContext);
  B.shallowReduce(reductionContext);
  return result.interruptComputationIfManyNodes();
}

Multiplication ComplexCartesian::squareRootHelper(Expression e, ExpressionNode::ReductionContext reductionContext) {
  //(1/2)*sqrt(2*e)
  Multiplication doubleE = Multiplication::Builder(Rational::Builder(2), e);
  e.shallowReduce(reductionContext);
  Expression sqrt = SquareRoot::Builder(doubleE);
  doubleE.shallowReduce(reductionContext);
  Multiplication result = Multiplication::Builder(Rational::Builder(1,2), sqrt);
  sqrt.shallowReduce(reductionContext);
  return result;
}

ComplexCartesian ComplexCartesian::squareRoot(ExpressionNode::ReductionContext reductionContext) {
  Expression a = real();
  Expression b = imag();
  // A: (1/2)*sqrt(2*(sqrt(a^2+b^2)+a))
  // B: (1/2)*sqrt(2*(sqrt(a^2+b^2)-a))*sign(b)
  Expression normA = clone().convert<ComplexCartesian>().norm(reductionContext);
  Expression normB = normA.clone();
  // A = (1/2)*sqrt(2*(sqrt(a^2+b^2)+a))
  Addition normAdda = Addition::Builder(normA, a.clone());
  normA.shallowReduce(reductionContext);
  Multiplication A = squareRootHelper(normAdda, reductionContext);
  // B = B: (1/2)*sqrt(2*(sqrt(a^2+b^2)-a))
  Subtraction normSuba = Subtraction::Builder(normB, a);
  normB.shallowReduce(reductionContext);
  Multiplication B = squareRootHelper(normSuba, reductionContext);
  // B = B: (1/2)*sqrt(2*(sqrt(a^2+b^2)-a))*sign(b)
  Expression signb = SignFunction::Builder(b);
  B.addChildAtIndexInPlace(signb, B.numberOfChildren(), B.numberOfChildren());
  signb.shallowReduce(reductionContext);
  ComplexCartesian result = ComplexCartesian::Builder(A, B);
  A.shallowReduce(reductionContext);
  B.shallowReduce(reductionContext);
  return result.interruptComputationIfManyNodes();
}


ComplexCartesian ComplexCartesian::powerInteger(int n, ExpressionNode::ReductionContext reductionContext) {
  Expression a = real();
  Expression b = imag();
  assert(n > 0);
  assert(!b.isRationalZero());

  // Special case: a == 0 (otherwise, we are going to introduce undefined expressions - a^0 = NAN)
  // (b*i)^n = b^n*i^n with i^n == i, -i, 1 or -1
  if (a.isRationalZero()) {
    ComplexCartesian result;
    Expression bpow = Power::Builder(b, Rational::Builder(n));
    if (n/2%2 == 1) {
      Expression temp = Multiplication::Builder(Rational::Builder(-1), bpow);
      bpow.shallowReduce(reductionContext);
      bpow = temp;
    }
    if (n%2 == 0) {
      result = ComplexCartesian::Builder(bpow, Rational::Builder(0));
    } else {
      result = ComplexCartesian::Builder(Rational::Builder(0), bpow);
    }
    bpow.shallowReduce(reductionContext);
    return result;
  }
  // (a+ib) = a^n+i*b*a^(n-1)+(-1)*b^2*a^(n-2)+(-i)*b^3*a^(n-3)+b^3*a^(n-4)+...
  // Real part: A = a^n+(-1)*b^2*a^(n-2)+...
  // Imaginary part: B = b*a^(n-1)
  Addition A = Addition::Builder();
  Addition B = Addition::Builder();
  ComplexCartesian result = ComplexCartesian::Builder(A, B);
  for (int i = 0; i <= n; i++) {
    BinomialCoefficient binom = BinomialCoefficient::Builder(Rational::Builder(n), Rational::Builder(i));
    Expression aclone = i == n ? a : a.clone();
    Expression bclone = i == n ? b : b.clone();
    Power apow = Power::Builder(aclone, Rational::Builder(n-i));
    Power bpow = Power::Builder(bclone, Rational::Builder(i));
    Multiplication m = Multiplication::Builder(binom, apow, bpow);
    binom.shallowReduce(reductionContext.context());
    apow.shallowReduce(reductionContext);
    bpow.shallowReduce(reductionContext);
    if (i/2%2 == 1) {
      m.addChildAtIndexInPlace(Rational::Builder(-1), 0, m.numberOfChildren());
    }
    if (i%2 == 0) {
      A.addChildAtIndexInPlace(m, A.numberOfChildren(), A.numberOfChildren());
    } else {
      B.addChildAtIndexInPlace(m, B.numberOfChildren(), B.numberOfChildren());
    }
    m.shallowReduce(reductionContext);
    result = result.interruptComputationIfManyNodes();
    if (result.real().isUndefined()) {
      return result;
    }
  }
  A.shallowReduce(reductionContext);
  B.shallowReduce(reductionContext);
  return result;
}

ComplexCartesian ComplexCartesian::multiply(ComplexCartesian & other, ExpressionNode::ReductionContext reductionContext) {
  Expression a = real();
  Expression b = imag();
  Expression c = other.real();
  Expression d = other.imag();
  // (a+ib) * (c+id) = (ac-bd)+i*(ad+bc)
  // Compute ac-bd
  Expression ac =  Multiplication::Builder(a.clone(), c.clone());
  Expression bd =  Multiplication::Builder(b.clone(), d.clone());
  Subtraction A = Subtraction::Builder(ac, bd);
  ac.shallowReduce(reductionContext);
  bd.shallowReduce(reductionContext);
  // Compute ad+bc
  Expression ad =  Multiplication::Builder(a, d);
  Expression bc =  Multiplication::Builder(b, c);
  Addition B = Addition::Builder(ad, bc);
  ad.shallowReduce(reductionContext);
  bc.shallowReduce(reductionContext);
  ComplexCartesian result = ComplexCartesian::Builder(A, B);
  A.shallowReduce(reductionContext);
  B.shallowReduce(reductionContext);
  return result.interruptComputationIfManyNodes();
}

Expression ComplexCartesian::powerHelper(Expression norm, Expression trigo, ExpressionNode::ReductionContext reductionContext) {
  Multiplication m = Multiplication::Builder(norm, trigo);
  norm.shallowReduce(reductionContext);
  trigo.shallowReduce(reductionContext);
  return m;
}

ComplexCartesian ComplexCartesian::power(ComplexCartesian & other, ExpressionNode::ReductionContext reductionContext) {
  Expression r = clone().convert<ComplexCartesian>().norm(reductionContext);
  Expression rclone = r.clone();
  Expression th = argument(reductionContext);
  Expression thclone = th.clone();
  Expression c = other.real();
  Expression d = other.imag();
  // R = r^c*e^(-th*d)
  Expression rpowc = Power::Builder(rclone, c.clone());
  rclone.shallowReduce(reductionContext);
  Expression thmuld = Multiplication::Builder(Rational::Builder(-1), thclone, d.clone());
  thclone.shallowReduce(reductionContext);
  Expression exp = Power::Builder(Constant::Builder(UCodePointScriptSmallE), thmuld);
  thmuld.shallowReduce(reductionContext);
  Multiplication norm = Multiplication::Builder(rpowc, exp);
  rpowc.shallowReduce(reductionContext);
  exp.shallowReduce(reductionContext);

  // TH = d*ln(r)+c*th
  Expression lnr = NaperianLogarithm::Builder(r);
  r.shallowReduce(reductionContext);
  Multiplication dlnr = Multiplication::Builder(d, lnr);
  lnr.shallowReduce(reductionContext);
  Multiplication thc = Multiplication::Builder(th, c);
  th.shallowReduce(reductionContext);
  Expression argument = Addition::Builder(thc, dlnr);
  thc.shallowReduce(reductionContext);
  dlnr.shallowReduce(reductionContext);

<<<<<<< HEAD
  if (reductionContext.angleUnit() == Preferences::AngleUnit::Degree) {
    Expression temp = argument.radianToDegree();
    argument.shallowReduce(reductionContext);
=======
  if (angleUnit != Preferences::AngleUnit::Radian) {
    Expression temp = argument.radianToAngleUnit(angleUnit);
    argument.shallowReduce(context, complexFormat, angleUnit, target);
>>>>>>> 1c40194a
    argument = temp;
  }
  // Result = (norm*cos(argument), norm*sin(argument))
  Expression normClone = norm.clone();
  Expression argClone = argument.clone();
  Expression cos = Cosine::Builder(argClone);
  argClone.shallowReduce(reductionContext);
  Expression normcosarg = powerHelper(normClone, cos, reductionContext);
  Expression sin = Sine::Builder(argument);
  argument.shallowReduce(reductionContext);
  Expression normsinarg = powerHelper(norm, sin, reductionContext);
  ComplexCartesian result = ComplexCartesian::Builder(normcosarg, normsinarg);
  normcosarg.shallowReduce(reductionContext);
  normsinarg.shallowReduce(reductionContext);
  return result.interruptComputationIfManyNodes();
}

ComplexCartesian ComplexCartesian::interruptComputationIfManyNodes() {
  if (numberOfDescendants(true) > k_maxNumberOfNodesBeforeInterrupting) {
    Expression::SetInterruption(true);
    return ComplexCartesian::Builder(Undefined::Builder(), Undefined::Builder());
  }
  return *this;
}

}<|MERGE_RESOLUTION|>--- conflicted
+++ resolved
@@ -149,17 +149,10 @@
     // First, compute atan(a/b) or (π/180)*atan(a/b)
     Expression divab = Division::Builder(a, b.clone());
     Expression arcTangent = ArcTangent::Builder(divab);
-<<<<<<< HEAD
     divab.shallowReduce(reductionContext);
-    if (reductionContext.angleUnit() == Preferences::AngleUnit::Degree) {
-      Expression temp = arcTangent.degreeToRadian();
+    if (reductionContext.angleUnit() != Preferences::AngleUnit::Radian) {
+      Expression temp = arcTangent.angleUnitToRadian(reductionContext.angleUnit());
       arcTangent.shallowReduce(reductionContext);
-=======
-    divab.shallowReduce(context, complexFormat, angleUnit, target);
-    if (angleUnit != Preferences::AngleUnit::Radian) {
-      Expression temp = arcTangent.angleUnitToRadian(angleUnit);
-      arcTangent.shallowReduce(context, complexFormat, angleUnit, target);
->>>>>>> 1c40194a
       arcTangent = temp;
     }
     // Then, compute sign(b) * π/2 - atan(a/b)
@@ -359,15 +352,9 @@
   thc.shallowReduce(reductionContext);
   dlnr.shallowReduce(reductionContext);
 
-<<<<<<< HEAD
-  if (reductionContext.angleUnit() == Preferences::AngleUnit::Degree) {
-    Expression temp = argument.radianToDegree();
+  if (reductionContext.angleUnit() != Preferences::AngleUnit::Radian) {
+    Expression temp = argument.radianToAngleUnit(reductionContext.angleUnit());
     argument.shallowReduce(reductionContext);
-=======
-  if (angleUnit != Preferences::AngleUnit::Radian) {
-    Expression temp = argument.radianToAngleUnit(angleUnit);
-    argument.shallowReduce(context, complexFormat, angleUnit, target);
->>>>>>> 1c40194a
     argument = temp;
   }
   // Result = (norm*cos(argument), norm*sin(argument))
