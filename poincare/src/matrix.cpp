extern "C" {
#include <assert.h>
#include <stdlib.h>
}
#include <poincare/global_context.h>
#include <poincare/matrix.h>
#include <poincare/addition.h>
#include <poincare/decimal.h>
#include <poincare/undefined.h>
#include <poincare/division.h>
#include <poincare/subtraction.h>
#include <poincare/multiplication.h>
#include "layout/matrix_layout.h"
#include <cmath>
#include <float.h>
#include <string.h>

#include <poincare/char_layout_node.h> //TODO


namespace Poincare {

Matrix::Matrix(MatrixData * matrixData) :
  DynamicHierarchy()
{
  assert(matrixData != nullptr);
  m_numberOfOperands = matrixData->numberOfRows()*matrixData->numberOfColumns();
  m_numberOfRows = matrixData->numberOfRows();
  matrixData->pilferOperands(&m_operands);
  for (int i = 0; i < m_numberOfOperands; i++) {
    const_cast<Expression *>(m_operands[i])->setParent(this);
  }
}

Matrix::Matrix(const Expression * const * operands, int numberOfRows, int numberOfColumns, bool cloneOperands) :
  DynamicHierarchy(operands, numberOfRows*numberOfColumns, cloneOperands),
  m_numberOfRows(numberOfRows)
{
}

int Matrix::numberOfRows() const {
  return m_numberOfRows;
}

int Matrix::numberOfColumns() const {
  return numberOfOperands()/m_numberOfRows;
}

Expression::Type Matrix::type() const {
  return Type::Matrix;
}

Expression * Matrix::clone() const {
  return new Matrix(m_operands, numberOfRows(), numberOfColumns(), true);
}

int Matrix::writeTextInBuffer(char * buffer, int bufferSize, PrintFloat::Mode floatDisplayMode, int numberOfSignificantDigits) const {
  if (bufferSize == 0) {
    return -1;
  }
  buffer[bufferSize-1] = 0;
  int currentChar = 0;
  if (currentChar >= bufferSize-1) {
    return 0;
  }
  buffer[currentChar++] = '[';
  if (currentChar >= bufferSize-1) {
    return currentChar;
  }
  for (int i = 0; i < numberOfRows(); i++) {
    buffer[currentChar++] = '[';
    if (currentChar >= bufferSize-1) {
      return currentChar;
    }
    currentChar += operand(i*numberOfColumns())->writeTextInBuffer(buffer+currentChar, bufferSize-currentChar, floatDisplayMode, numberOfSignificantDigits);
    if (currentChar >= bufferSize-1) {
      return currentChar;
    }
    for (int j = 1; j < numberOfColumns(); j++) {
      buffer[currentChar++] = ',';
      if (currentChar >= bufferSize-1) {
        return currentChar;
      }
      currentChar += operand(i*numberOfColumns()+j)->writeTextInBuffer(buffer+currentChar, bufferSize-currentChar, floatDisplayMode, numberOfSignificantDigits);
      if (currentChar >= bufferSize-1) {
        return currentChar;
      }
    }
    currentChar = strlen(buffer);
    if (currentChar >= bufferSize-1) {
      return currentChar;
    }
    buffer[currentChar++] = ']';
    if (currentChar >= bufferSize-1) {
      return currentChar;
    }
  }
  buffer[currentChar++] = ']';
  buffer[currentChar] = 0;
  return currentChar;
}

int Matrix::polynomialDegree(char symbolName) const {
  return -1;
}

void Matrix::rowCanonize(Context & context, AngleUnit angleUnit, Multiplication * determinant) {
  // The matrix has to be reduced to be able to spot 0 inside it
  for (int i = 0; i < numberOfOperands(); i++) {
    editableOperand(i)->deepReduce(context, angleUnit);
  }
  int m = numberOfRows();
  int n = numberOfColumns();

  int h = 0; // row pivot
  int k = 0; // column pivot

  while (h < m && k < n) {
    // Find the first non-null pivot
    int iPivot = h;
    while (iPivot < m && matrixOperand(iPivot, k)->isRationalZero()) {
      iPivot++;
    }
    if (iPivot == m) {
      // No non-null coefficient in this column, skip
      k++;
      // Update determinant: det *= 0
      if (determinant) { determinant->addOperand(new Rational(0)); }
    } else {
      // Swap row h and iPivot
      if (iPivot != h) {
        for (int col = h; col < n; col++) {
          swapOperands(iPivot*n+col, h*n+col);
        }
        // Update determinant: det *= -1
        if (determinant) { determinant->addOperand(new Rational(-1)); }
      }
      /* Set to 1 M[h][k] by linear combination */
      Expression * divisor = matrixOperand(h, k);
      // Update determinant: det *= divisor
      if (determinant) { determinant->addOperand(divisor->clone()); }
      for (int j = k+1; j < n; j++) {
        Expression * opHJ = matrixOperand(h, j);
        Expression * newOpHJ = new Division(opHJ, divisor->clone(), false);
        replaceOperand(opHJ, newOpHJ, false);
        newOpHJ->shallowReduce(context, angleUnit);
      }
      matrixOperand(h, k)->replaceWith(new Rational(1), true);

      /* Set to 0 all M[i][j] i != h, j > k by linear combination */
      for (int i = 0; i < m; i++) {
        if (i == h) { continue; }
        Expression * factor = matrixOperand(i, k);
        for (int j = k+1; j < n; j++) {
          Expression * opIJ = matrixOperand(i, j);
          Expression * newOpIJ = new Subtraction(opIJ, new Multiplication(matrixOperand(h, j), factor, true), false);
          replaceOperand(opIJ, newOpIJ, false);
          newOpIJ->editableOperand(1)->shallowReduce(context, angleUnit);
          newOpIJ->shallowReduce(context, angleUnit);
        }
        matrixOperand(i, k)->replaceWith(new Rational(0), true);
      }
      h++;
      k++;
    }
  }
}

<<<<<<< HEAD
template<typename T>
void Matrix::ArrayRowCanonize(T * array, int numberOfRows, int numberOfColumns, T * determinant) {
  int h = 0; // row pivot
  int k = 0; // column pivot

  while (h < numberOfRows && k < numberOfColumns) {
    // Find the first non-null pivot
    int iPivot = h;
    while (iPivot < numberOfRows && std::abs(array[iPivot*numberOfColumns+k]) < Expression::epsilon<double>()) {
      iPivot++;
    }
    if (iPivot == numberOfRows) {
      // No non-null coefficient in this column, skip
      k++;
      // Update determinant: det *= 0
      if (determinant) { *determinant *= 0.0; }
    } else {
      // Swap row h and iPivot
      if (iPivot != h) {
        for (int col = h; col < numberOfColumns; col++) {
          // Swap array[iPivot, col] and array[h, col]
          T temp = array[iPivot*numberOfColumns+col];
          array[iPivot*numberOfColumns+col] = array[h*numberOfColumns+col];
          array[h*numberOfColumns+col] = temp;
        }
        // Update determinant: det *= -1
        if (determinant) { *determinant *= -1.0; }
      }
      /* Set to 1 array[h][k] by linear combination */
      T divisor = array[h*numberOfColumns+k];
      // Update determinant: det *= divisor
      if (determinant) { *determinant *= divisor; }
      for (int j = k+1; j < numberOfColumns; j++) {
        array[h*numberOfColumns+j] /= divisor;
      }
      array[h*numberOfColumns+k] = 1;

      /* Set to 0 all M[i][j] i != h, j > k by linear combination */
      for (int i = 0; i < numberOfRows; i++) {
        if (i == h) { continue; }
        T factor = array[i*numberOfColumns+k];
        for (int j = k+1; j < numberOfColumns; j++) {
          array[i*numberOfColumns+j] -= array[h*numberOfColumns+j]*factor;
        }
        array[i*numberOfColumns+k] = 0;
      }
      h++;
      k++;
    }
  }
}

ExpressionLayout * Matrix::createLayout(PrintFloat::Mode floatDisplayMode, int numberOfSignificantDigits) const {
=======
LayoutRef Matrix::privateCreateLayout(PrintFloat::Mode floatDisplayMode, ComplexFormat complexFormat) const {
  return CharLayoutRef('a'); //TODO
 /* assert(floatDisplayMode != PrintFloat::Mode::Default);
  assert(complexFormat != ComplexFormat::Default);
>>>>>>> 3c44a554
  ExpressionLayout ** childrenLayouts = new ExpressionLayout * [numberOfOperands()];
  for (int i = 0; i < numberOfOperands(); i++) {
    childrenLayouts[i] = operand(i)->createLayout(floatDisplayMode, numberOfSignificantDigits);
  }
  ExpressionLayout * layout = new MatrixLayout(childrenLayouts, numberOfRows(), numberOfColumns(), false);
  delete [] childrenLayouts;
  return layout;*/
}

int Matrix::rank(Context & context, AngleUnit angleUnit, bool inPlace) {
  Matrix * m = inPlace ? this : static_cast<Matrix *>(clone());
  m->rowCanonize(context, angleUnit);
  int rank = m->numberOfRows();
  int i = rank-1;
  while (i >= 0) {
    int j = m->numberOfColumns()-1;
    while (j >= i && matrixOperand(i,j)->isRationalZero()) {
      j--;
    }
    if (j == i-1) {
      rank--;
    } else {
      break;
    }
    i--;
  }
  if (!inPlace) {
    delete m;
  }
  return rank;
}

template<typename T>
int Matrix::ArrayInverse(T * array, int numberOfRows, int numberOfColumns) {
  if (numberOfRows != numberOfColumns) {
    return -1;
  }
  int dim = numberOfRows;
  /* Create the matrix inv = (A|I) with A the input matrix and I the dim identity matrix */
  T * operands = new T[dim*2*dim];
  for (int i = 0; i < dim; i++) {
    for (int j = 0; j < dim; j++) {
      operands[i*2*dim+j] = array[i*numberOfColumns+j];
    }
    for (int j = dim; j < 2*dim; j++) {
      operands[i*2*dim+j] = j-dim == i ? 1 : 0;
    }
  }
  ArrayRowCanonize(operands, dim, 2*dim);
  // Check inversibility
  for (int i = 0; i < dim; i++) {
    T one = 1.0;
    if (std::abs(operands[i*2*dim+i] - one) > Expression::epsilon<float>()) {
      return -2;
    }
  }
  for (int i = 0; i < dim; i++) {
    for (int j = 0; j < dim; j++) {
      array[i*numberOfColumns+j] = operands[i*2*dim+j+dim];
    }
  }
  delete [] operands;
  return 0;
}

#if MATRIX_EXACT_REDUCING
Matrix * Matrix::createTranspose() const {
  const Expression ** operands = new const Expression * [numberOfOperands()];
  for (int i = 0; i < numberOfRows(); i++) {
    for (int j = 0; j < numberOfColumns(); j++) {
      operands[j*numberOfRows()+i] = operand(i*numberOfColumns()+j);
    }
  }
  // Intentionally swapping dimensions for transpose
  Matrix * matrix = new Matrix(operands, numberOfColumns(), numberOfRows(), true);
  delete[] operands;
  return matrix;
}

Matrix * Matrix::createIdentity(int dim) {
  Expression ** operands = new Expression * [dim*dim];
  for (int i = 0; i < dim; i++) {
    for (int j = 0; j < dim; j++) {
      if (i == j) {
        operands[i*dim+j] = new Rational(1);
      } else {
        operands[i*dim+j] = new Rational(0);
      }
    }
  }
  Matrix * matrix = new Matrix(operands, dim, dim, false);
  delete [] operands;
  return matrix;
}

Expression * Matrix::createInverse(Context & context, AngleUnit angleUnit) const {
  if (numberOfRows() != numberOfColumns()) {
    return new Undefined();
  }
  int dim = numberOfRows();
  /* Create the matrix inv = (A|I) with A the input matrix and I the dim identity matrix */
  const Expression ** operands = new const Expression * [dim*dim*2];
  for (int i = 0; i < dim; i++) {
    for (int j = 0; j < dim; j++) {
      operands[i*2*dim+j] = operand(i*dim+j)->clone();
    }
    for (int j = dim; j < 2*dim; j++) {
      operands[i*2*dim+j] = j-dim == i ? new Rational(1) : new Rational(0);
    }
  }
  Matrix * AI = new Matrix(operands, dim, 2*dim, false);
  delete[] operands;
  AI->rowCanonize(context, angleUnit);
  // Check inversibility
  for (int i = 0; i < dim; i++) {
    if (AI->matrixOperand(i, i)->type() != Type::Rational || !static_cast<Rational *>(AI->matrixOperand(i, i))->isOne()) {
      delete AI;
      return new Undefined;
    }
  }
  const Expression ** invOperands = new const Expression * [dim*dim];
  for (int i = 0; i < dim; i++) {
    for (int j = 0; j < dim; j++) {
      invOperands[i*dim+j] = AI->matrixOperand(i, j+dim);
      AI->detachOperandAtIndex(i*2*dim+j+dim);
    }
  }
  Matrix * inverse = new Matrix(invOperands, dim, dim, false);
  delete[] invOperands;
  delete AI;
  return inverse;
}

#endif

template<typename T>
Evaluation<T> * Matrix::templatedApproximate(Context& context, AngleUnit angleUnit) const {
  std::complex<T> * operands = new std::complex<T> [numberOfOperands()];
  for (int i = 0; i < numberOfOperands(); i++) {
    Evaluation<T> * operandEvaluation = operand(i)->privateApproximate(T(), context, angleUnit);
    if (operandEvaluation->type() != Evaluation<T>::Type::Complex) {
      operands[i] = Complex<T>::Undefined();
    } else {
      std::complex<T> * c = static_cast<Complex<T> *>(operandEvaluation);
      operands[i] = *c;
    }
    delete operandEvaluation;
  }
  MatrixComplex<T> * matrix = new MatrixComplex<T>(operands, numberOfRows(), numberOfColumns());
  delete[] operands;
  return matrix;
}

template int Matrix::ArrayInverse<float>(float *, int, int);
template int Matrix::ArrayInverse<double>(double *, int, int);
template int Matrix::ArrayInverse<std::complex<float>>(std::complex<float> *, int, int);
template int Matrix::ArrayInverse<std::complex<double>>(std::complex<double> *, int, int);
template void Matrix::ArrayRowCanonize<std::complex<float> >(std::complex<float>*, int, int, std::complex<float>*);
template void Matrix::ArrayRowCanonize<std::complex<double> >(std::complex<double>*, int, int, std::complex<double>*);

}<|MERGE_RESOLUTION|>--- conflicted
+++ resolved
@@ -166,7 +166,6 @@
   }
 }
 
-<<<<<<< HEAD
 template<typename T>
 void Matrix::ArrayRowCanonize(T * array, int numberOfRows, int numberOfColumns, T * determinant) {
   int h = 0; // row pivot
@@ -219,13 +218,9 @@
   }
 }
 
-ExpressionLayout * Matrix::createLayout(PrintFloat::Mode floatDisplayMode, int numberOfSignificantDigits) const {
-=======
-LayoutRef Matrix::privateCreateLayout(PrintFloat::Mode floatDisplayMode, ComplexFormat complexFormat) const {
+LayoutRef Matrix::createLayout(PrintFloat::Mode floatDisplayMode, int numberOfSignificantDigits) const {
   return CharLayoutRef('a'); //TODO
- /* assert(floatDisplayMode != PrintFloat::Mode::Default);
-  assert(complexFormat != ComplexFormat::Default);
->>>>>>> 3c44a554
+ /*
   ExpressionLayout ** childrenLayouts = new ExpressionLayout * [numberOfOperands()];
   for (int i = 0; i < numberOfOperands(); i++) {
     childrenLayouts[i] = operand(i)->createLayout(floatDisplayMode, numberOfSignificantDigits);
