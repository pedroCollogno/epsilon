--- conflicted
+++ resolved
@@ -51,11 +51,7 @@
     operands[1] = new Complex<T>(Complex<T>::Float(1.0));
   }
   delete input;
-<<<<<<< HEAD
-  return new ComplexMatrix<T>(operands, 1, 2);
-=======
   return new Matrix(operands, 1, 2, false);
->>>>>>> 37615769
 }
 
 
