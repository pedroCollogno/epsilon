--- conflicted
+++ resolved
@@ -152,13 +152,8 @@
   return e->isOfType(types, 3);
 }
 
-<<<<<<< HEAD
-ExpressionLayout * Rational::createLayout(PrintFloat::Mode floatDisplayMode, int numberOfSignificantDigits) const {
-  ExpressionLayout * numeratorLayout = m_numerator.createLayout();
-=======
-LayoutRef Rational::privateCreateLayout(PrintFloat::Mode floatDisplayMode, ComplexFormat complexFormat) const {
+LayoutRef Rational::createLayout(PrintFloat::Mode floatDisplayMode, int numberOfSignificantDigits) const {
   LayoutRef numeratorLayout = m_numerator.createLayout();
->>>>>>> f13a8425
   if (m_denominator.isOne()) {
     return numeratorLayout;
   }
