--- conflicted
+++ resolved
@@ -11,48 +11,8 @@
 
 namespace Poincare {
 
-<<<<<<< HEAD
 void removeZeroAtTheEnd(Integer * i) {
   if (i->isZero()) {
-=======
-static inline int max(int x, int y) { return (x>y ? x : y); }
-
-int Decimal::exponent(const char * integralPart, int integralPartLength, const char * fractionalPart, int fractionalPartLength, const char * exponent, int exponentLength, bool exponentNegative) {
-  int base = 10;
-  int exp = 0;
-  for (int i = 0; i < exponentLength; i++) {
-    exp *= base;
-    exp += *exponent-'0';
-    exponent++;
-  }
-  if (exponentNegative) {
-    exp = -exp;
-  }
-  const char * integralPartEnd = integralPart + integralPartLength;
-  if (integralPart != nullptr) {
-    while (*integralPart == '0' && integralPart < integralPartEnd) {
-      integralPart++;
-    }
-  }
-  exp += integralPartEnd-integralPart-1;
-  if (integralPart == integralPartEnd) {
-    const char * fractionalPartEnd = fractionalPart + fractionalPartLength;
-    if (fractionalPart != nullptr) {
-      while (*fractionalPart == '0' && fractionalPart < fractionalPartEnd) {
-        fractionalPart++;
-        exp--;
-      }
-    }
-    if (fractionalPart == fractionalPartEnd) {
-      exp += fractionalPartLength+1;
-    }
-  }
-  return exp;
-}
-
-void removeZeroAtTheEnd(Integer & i) {
-  if (i.isZero()) {
->>>>>>> ec310a4f
     return;
   }
   Integer base = Integer(10);
