--- conflicted
+++ resolved
@@ -421,18 +421,7 @@
     IntegerDivision div = {.quotient = 0, .remainder = numerator};
     return div;
   }
-<<<<<<< HEAD
-
-  uint_result = 0;
-  uint_result |= (sign << 31);
-  uint_result |= (exponent << 23);
-  uint_result |= (mantissa >> (32-23-1) & 0x7FFFFF);
-
-  /* If exponent is 255 and the float is undefined, we have exceed IEEE 754
-   * representable float. */
-  if (exponent == 255 && std::isnan(float_result)) {
-    return new Complex<float>(Complex<float>::Float(INFINITY));
-=======
+
   Integer A = numerator;
   Integer B = denominator;
   native_int_t base = (double_native_uint_t)1 << 16;
@@ -450,7 +439,6 @@
   if (!A.isLowerThan(betaMB)) {
     qDigits[m] = 1;
     A = Subtraction(A, betaMB);
->>>>>>> 37615769
   }
   for (int j = m-1; j >= 0; j--) {
     native_uint_t base = 1 << 16;
@@ -549,17 +537,10 @@
   uint64_t oneOnMantissaBits = mantissaNbBit == 23 ? 0x7FFFFF : 0xFFFFFFFFFFFFF;
   u.uint_result |= ((uint64_t)mantissa >> (totalNumberOfBits-mantissaNbBit-1) & oneOnMantissaBits);
 
-<<<<<<< HEAD
-  /* If exponent is 2047 and the double is undefined, we have exceed IEEE 754
-   * representable double. */
-  if (exponent == 2047 && std::isnan(double_result)) {
-    return new Complex<double>(Complex<double>::Float(INFINITY));
-=======
   /* If exponent is 255 and the float is undefined, we have exceed IEEE 754
    * representable float. */
-  if (exponent == maxExponent && isnan(u.float_result)) {
+  if (exponent == maxExponent && std::isnan(u.float_result)) {
     return INFINITY;
->>>>>>> 37615769
   }
   return u.float_result;
 }
