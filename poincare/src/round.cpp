#include <poincare/round.h>
#include <poincare/undefined.h>

extern "C" {
#include <assert.h>
}
#include <cmath>

namespace Poincare {

Expression::Type Round::type() const {
  return Type::Round;
}

Expression * Round::clone() const {
  Round * c = new Round(m_operands, true);
  return c;
}

Expression * Round::shallowReduce(Context& context, AngleUnit angleUnit) {
  Expression * e = Expression::shallowReduce(context, angleUnit);
  if (e != this) {
    return e;
  }
#if MATRIX_EXACT_REDUCING
  if (operand(0)->type() == Type::Matrix || operand(1)->type() == Type::Matrix) {
    return replaceWith(new Undefined(), true);
  }
#endif
  return this; // TODO: implement for rationals!
}

template<typename T>
<<<<<<< HEAD
Evaluation<T> * Round::templatedEvaluate(Context& context, AngleUnit angleUnit) const {
  Evaluation<T> * f1Entry = m_args[0]->evaluate<T>(context, angleUnit);
  Evaluation<T> * f2Entry = m_args[1]->evaluate<T>(context, angleUnit);
  T f1 = f1Entry->toScalar();
  T f2 = f2Entry->toScalar();
  delete f1Entry;
  delete f2Entry;
  if (std::isnan(f2) || f2 != (int)f2) {
=======
Complex<T> * Round::templatedEvaluate(Context& context, AngleUnit angleUnit) const {
  Expression * f1Input = operand(0)->evaluate<T>(context, angleUnit);
  Expression * f2Input = operand(1)->evaluate<T>(context, angleUnit);
  T f1 = f1Input->type() == Type::Complex ? static_cast<Complex<T> *>(f1Input)->toScalar() : NAN;
  T f2 = f2Input->type() == Type::Complex ? static_cast<Complex<T> *>(f2Input)->toScalar() : NAN;
  delete f1Input;
  delete f2Input;
  if (isnan(f2) || f2 != std::round(f2)) {
>>>>>>> 7c772d85
    return new Complex<T>(Complex<T>::Float(NAN));
  }
  T err = std::pow(10, std::floor(f2));
  return new Complex<T>(Complex<T>::Float(std::round(f1*err)/err));
}

}

<|MERGE_RESOLUTION|>--- conflicted
+++ resolved
@@ -31,16 +31,6 @@
 }
 
 template<typename T>
-<<<<<<< HEAD
-Evaluation<T> * Round::templatedEvaluate(Context& context, AngleUnit angleUnit) const {
-  Evaluation<T> * f1Entry = m_args[0]->evaluate<T>(context, angleUnit);
-  Evaluation<T> * f2Entry = m_args[1]->evaluate<T>(context, angleUnit);
-  T f1 = f1Entry->toScalar();
-  T f2 = f2Entry->toScalar();
-  delete f1Entry;
-  delete f2Entry;
-  if (std::isnan(f2) || f2 != (int)f2) {
-=======
 Complex<T> * Round::templatedEvaluate(Context& context, AngleUnit angleUnit) const {
   Expression * f1Input = operand(0)->evaluate<T>(context, angleUnit);
   Expression * f2Input = operand(1)->evaluate<T>(context, angleUnit);
@@ -48,8 +38,7 @@
   T f2 = f2Input->type() == Type::Complex ? static_cast<Complex<T> *>(f2Input)->toScalar() : NAN;
   delete f1Input;
   delete f2Input;
-  if (isnan(f2) || f2 != std::round(f2)) {
->>>>>>> 7c772d85
+  if (std::isnan(f2) || f2 != std::round(f2)) {
     return new Complex<T>(Complex<T>::Float(NAN));
   }
   T err = std::pow(10, std::floor(f2));
