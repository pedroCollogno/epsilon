--- conflicted
+++ resolved
@@ -2,11 +2,7 @@
   images.cpp \
   resources.rc \
 )
-<<<<<<< HEAD
-ion_src += $(addprefix ion/src/sdl/windows/, \
-=======
-src += $(addprefix ion/src/sdl/shared/, \
->>>>>>> f8e35a6a
+ion_src += $(addprefix ion/src/sdl/shared/, \
   telemetry_dummy.cpp \
 )
 
