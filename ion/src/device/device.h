--- conflicted
+++ resolved
@@ -18,14 +18,13 @@
 void initClocks();
 void shutdownClocks();
 
-<<<<<<< HEAD
 /* The serial number is 96 bits long. That's equal to 16 digits in base 64. We
  * expose a convenient "copySerialNumber" routine which can be called without
  * using a static variable (and therefore without a .bss section). This is used
  * in the RAM'ed DFU bootloader. */
 constexpr static int SerialNumberLength = 16;
 void copySerialNumber(char * buffer);
-=======
+
 void waitTIM6(unsigned short prescaler, long cycles);
 
 /*  Pin | Role              | Mode                  | Function
@@ -64,7 +63,6 @@
  * PC15 | Keyboard column 5 | Input, pulled-up      |
  *  PD2 | LCD write signal  | Alternate Function 12 | FSMC_NWE
  */
->>>>>>> caf852c7
 
 }
 }
