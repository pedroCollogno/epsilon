--- conflicted
+++ resolved
@@ -46,14 +46,6 @@
   /* The BAT_SNS pin is connected to Vbat through a divider bridge. It therefore
    * has a voltage of Vbat/2. We'll measure this using ADC channel 0. */
   ADCGPIO.MODER()->setMode(ADCPin, GPIO::MODER::Mode::Analog);
-<<<<<<< HEAD
-
-  ADC.SMPR()->setSamplingTime(ADCChannel, ADC::SMPR::SamplingTime::Cycles480);
-  // ADC.SQR1()->setL(0); // Default
-  ADC.SQR3()->setSQ1(ADCChannel);
-}
-=======
->>>>>>> 267e470d
 
   // Step 2 - Enable the ADC
   RCC.APB2ENR()->setADC1EN(true);
