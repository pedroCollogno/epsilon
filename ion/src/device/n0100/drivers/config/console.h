--- conflicted
+++ resolved
@@ -8,13 +8,9 @@
 namespace Console {
 namespace Config {
 
-<<<<<<< HEAD
 using namespace Regs;
 
 constexpr static USART Port = USART(3);
-=======
-constexpr static ::USART Port = ::USART(3);
->>>>>>> 42aa5e8c
 constexpr static GPIOPin RxPin = GPIOPin(GPIOC, 11);
 constexpr static GPIOPin TxPin = GPIOPin(GPIOD, 8);
 constexpr static GPIO::AFR::AlternateFunction AlternateFunction = GPIO::AFR::AlternateFunction::AF8;
