--- conflicted
+++ resolved
@@ -3,7 +3,6 @@
   authentication.cpp \
   board.cpp \
   external_flash.cpp \
-<<<<<<< HEAD
   option_bytes.cpp \
 )
 
@@ -11,8 +10,6 @@
   board.cpp \
   cache.cpp \
   fcc_id.cpp \
-=======
->>>>>>> 6c58f48d
   led.cpp \
   power.cpp \
 )
@@ -20,12 +17,9 @@
 ion_device_shared_bootloader_kernel_src += $(addprefix ion/src/device/n0100/shared/drivers/, \
   board.cpp \
   reset.cpp \
-<<<<<<< HEAD
   flash_privileged.cpp \
   flash_unprivileged.cpp \
-=======
   usb.cpp \
->>>>>>> 6c58f48d
 )
 
 ion_device_shared_bootloader_kernel_src += ion/src/device/shared/drivers/internal_flash.cpp
