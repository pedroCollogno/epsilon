--- conflicted
+++ resolved
@@ -449,7 +449,6 @@
   send_command(Command::PixelFormatSet, 0x05);
 }
 
-<<<<<<< HEAD
 uint32_t panelIdentifier() {
   send_command(Command::ReadDisplayID);
   receive_data(); // Dummy read, per datasheet
@@ -460,10 +459,7 @@
   return (id1 << 16) | (id2 << 8) | id3;
 }
 
-void pushBlackWhitePixels() {
-=======
 void pushColorAndContraryPixels(uint16_t value, int count) {
->>>>>>> a5b5a99d
   send_command(Command::MemoryWrite);
   uint16_t color = value;
   while (count-- > 0) {
