ion_device_bootloader_src += $(addprefix ion/src/device/n0110/bootloader/drivers/, \
  trampoline.cpp \
  authentication.cpp \
  board.cpp \
  external_flash.cpp \
  external_flash_command.cpp \
  flash_privileged.cpp \
  option_bytes.cpp \
)

ion_device_bootloader_src += ion/src/device/shared/drivers/internal_flash.cpp

ion_device_kernel_src += $(addprefix ion/src/device/n0110/kernel/drivers/, \
  board.cpp \
  cache.cpp \
  external_flash.cpp \
<<<<<<< HEAD
  fcc_id.cpp \
  flash_privileged.cpp \
=======
>>>>>>> ed11d85f
  led.cpp \
  power.cpp \
)

ion_device_shared_bootloader_kernel_src += $(addprefix ion/src/device/n0110/shared/drivers/, \
  board.cpp \
  flash_privileged.cpp \
  flash_unprivileged.cpp \
  reset.cpp \
  usb.cpp \
)

ion_device_userland_src += $(addprefix ion/src/device/n0110/shared/drivers/, \
  flash_unprivileged.cpp \
)<|MERGE_RESOLUTION|>--- conflicted
+++ resolved
@@ -14,11 +14,8 @@
   board.cpp \
   cache.cpp \
   external_flash.cpp \
-<<<<<<< HEAD
   fcc_id.cpp \
   flash_privileged.cpp \
-=======
->>>>>>> ed11d85f
   led.cpp \
   power.cpp \
 )
