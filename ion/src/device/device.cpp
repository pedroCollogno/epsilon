--- conflicted
+++ resolved
@@ -12,11 +12,8 @@
 #include "backlight.h"
 #include "console.h"
 #include "swd.h"
-<<<<<<< HEAD
 #include "usb.h"
-=======
 #include "bench/bench.h"
->>>>>>> c709d161
 
 #define USE_SD_CARD 0
 
