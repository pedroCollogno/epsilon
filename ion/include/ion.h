#ifndef ION_ION_H
#define ION_ION_H

#include <ion/backlight.h>
#include <ion/battery.h>
<<<<<<< HEAD
#include <ion/circuit_breaker.h>
=======
#include <ion/board.h>
>>>>>>> 6c58f48d
#include <ion/clipboard.h>
#include <ion/console.h>
#include <ion/display.h>
#include <ion/events.h>
#include <ion/external_apps.h>
#include <ion/keyboard.h>
#include <ion/led.h>
#include <ion/power.h>
#include <ion/storage.h>
#include <ion/timing.h>
#include <ion/usb.h>
#include <ion/unicode/utf8_decoder.h>
#include <ion/unicode/utf8_helper.h>
#include <stdint.h>
#include <string.h>
#include <setjmp.h>

/* ION is not your regular library. It is a library you link against, but it
 * will take care of configuring the whole environment for you. In POSIX terms,
 * ION will implement the "main" function.
 * Don't worry though, once all its initialization will be performed, ION will
 * jump to your code at ion_main, which you have to implement yourself. */

void ion_main(int argc, const char * const argv[]);

namespace Ion {

const char * epsilonVersion();
const char * kernelVersion();
const char * patchLevel();
const char * fccId();
<<<<<<< HEAD
constexpr static int k_serialNumberLength = 16;
const char * serialNumber();
=======
const char * pcbVersion();
>>>>>>> 6c58f48d

// CRC32 : non xor-ed, non reversed, direct, polynomial 4C11DB7
uint32_t crc32Word(const uint32_t * data, size_t length); // Only accepts whole 32bit values
uint32_t crc32Byte(const uint8_t * data, size_t length);

// Provides a true random number
uint32_t random();

// Decompress data
void decompress(const uint8_t * src, uint8_t * dst, int srcSize, int dstSize);

// Sets and returns address to the first object that can be allocated on stack
void * stackStart();
void setStackStart(void *);
// Tells whether the stack pointer is within acceptable bounds
bool stackSafe();

// Collect registers in a buffer and returns the stack pointer
uintptr_t collectRegisters(jmp_buf regs);

}

#endif<|MERGE_RESOLUTION|>--- conflicted
+++ resolved
@@ -3,11 +3,7 @@
 
 #include <ion/backlight.h>
 #include <ion/battery.h>
-<<<<<<< HEAD
 #include <ion/circuit_breaker.h>
-=======
-#include <ion/board.h>
->>>>>>> 6c58f48d
 #include <ion/clipboard.h>
 #include <ion/console.h>
 #include <ion/display.h>
@@ -39,12 +35,9 @@
 const char * kernelVersion();
 const char * patchLevel();
 const char * fccId();
-<<<<<<< HEAD
 constexpr static int k_serialNumberLength = 16;
 const char * serialNumber();
-=======
 const char * pcbVersion();
->>>>>>> 6c58f48d
 
 // CRC32 : non xor-ed, non reversed, direct, polynomial 4C11DB7
 uint32_t crc32Word(const uint32_t * data, size_t length); // Only accepts whole 32bit values
