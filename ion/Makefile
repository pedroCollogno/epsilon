GIT := $(shell command -v git 2> /dev/null)
PATCH_LEVEL = NONE
ifdef GIT
  PATCH_LEVEL = $(shell git rev-parse HEAD | head -c 7)
endif

SFLAGS += -Iion/include -DKD_CONFIG_H=1

ifndef ION_KEYBOARD_LAYOUT
  $(error platform.mak should define ION_KEYBOARD_LAYOUT)
endif
SFLAGS += -Iion/include/ion/keyboard/$(ION_KEYBOARD_LAYOUT)
SFLAGS += -Iion/include/ion/keyboard/
ion_src += ion/src/shared/keyboard/$(ION_KEYBOARD_LAYOUT)/layout_events.cpp

include ion/src/$(PLATFORM)/Makefile
-include ion/test/$(PLATFORM)/Makefile
include ion/src/shared/tools/Makefile

# We need to work around a GCC bug (concerning versions < 5.1). It is valid in
# C++11 to initialize a character array by providing a string litteral (e.g.
# char test[4]= "ab"; is valid and should initialize test to 'a','b',0,0).
# Older versions of GCC are not conformant so we resort to an initializer list.
initializer_list = $(shell echo $(1) | sed  "s/\(.\)/'\1',/g")0
$(call object_for,ion/src/shared/platform_info.cpp): SFLAGS += -DPATCH_LEVEL="$(call initializer_list,$(PATCH_LEVEL))" -DEPSILON_VERSION="$(call initializer_list,$(EPSILON_VERSION))"

ion_src += $(addprefix ion/src/shared/, \
  console_line.cpp \
  crc32_eat_byte.cpp \
  decompress.cpp \
  events.cpp \
  events_keyboard.cpp \
  events_modifier.cpp \
  platform_info.cpp \
<<<<<<< HEAD
=======
  sha256.cpp \
>>>>>>> 84c92e36
  stack_position.cpp \
  storage.cpp \
  unicode/utf8_decoder.cpp\
  unicode/utf8_helper.cpp\
)

# TODO EMILIE: tidy makefiles: these following should go in ion/src/device/Makefile?

ion_device_kernel_src += $(addprefix ion/src/shared/, \
  crc32_eat_byte.cpp \
  decompress.cpp \
)

ion_device_kernel_src += ion/src/external/lz4/lz4.c

ion_device_userland_src += $(addprefix ion/src/shared/, \
  decompress.cpp:+consoledisplay \
  events.cpp \
  events_keyboard.cpp \
  events_modifier.cpp \
  platform_info.cpp \
  stack_position.cpp \
  storage.cpp \
  unicode/utf8_decoder.cpp\
  unicode/utf8_helper.cpp\
)
ion_device_userland_src += ion/src/shared/keyboard/$(ION_KEYBOARD_LAYOUT)/layout_events.cpp
ion_device_userland_src += ion/src/external/lz4/lz4.c:+consoledisplay

ion_src += ion/src/external/lz4/lz4.c

tests_src += $(addprefix ion/test/,\
  crc32.cpp\
  events.cpp\
  keyboard.cpp\
  sha256.cpp \
  storage.cpp\
  utf8_decoder.cpp\
  utf8_helper.cpp\
)

ifdef ION_STORAGE_LOG
SFLAGS += -DION_STORAGE_LOG=1
endif<|MERGE_RESOLUTION|>--- conflicted
+++ resolved
@@ -32,10 +32,7 @@
   events_keyboard.cpp \
   events_modifier.cpp \
   platform_info.cpp \
-<<<<<<< HEAD
-=======
   sha256.cpp \
->>>>>>> 84c92e36
   stack_position.cpp \
   storage.cpp \
   unicode/utf8_decoder.cpp\
